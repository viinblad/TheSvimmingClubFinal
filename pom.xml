--- conflicted
+++ resolved
@@ -9,13 +9,8 @@
     <version>1.0-SNAPSHOT</version>
 
     <properties>
-<<<<<<< HEAD
-        <maven.compiler.source>2t3</maven.compiler.source>
-        <maven.compiler.target>23</maven.compiler.target>
-=======
         <maven.compiler.source>21</maven.compiler.source>
         <maven.compiler.target>21</maven.compiler.target>
->>>>>>> 5cff4441
         <project.build.sourceEncoding>UTF-8</project.build.sourceEncoding>
     </properties>
 
