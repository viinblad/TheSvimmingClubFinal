package swimclub.controllers;

import swimclub.models.Role;
import swimclub.models.Coach;
import swimclub.repositories.StaffRepository;
import swimclub.services.StaffService;

import java.util.List;

/**
 * Controller class for handling staff-related operations.
 */
public class StaffController {

    private final StaffRepository staffRepository;
    private final StaffService staffService;

    // === CONSTRUCTOR ===
    /**
     * Constructor to initialize the StaffController with StaffService and StaffRepository.
     *
     * @param staffService The service handling staff-related logic.
     * @param staffRepository The repository for accessing staff data.
     */
    public StaffController(StaffService staffService, StaffRepository staffRepository) {
        this.staffService = staffService;
        this.staffRepository = staffRepository;
    }

    // === FIND COACH BY ID ===
    /**
     * Finds a coach by their ID.
     *
     * @param coachId The ID of the coach.
     * @return The coach object if found, null otherwise.
     */
    public Coach findCoachById(int coachId) {
        return staffRepository.findCoachById(coachId); // Use repository to find the coach by ID
    }

<<<<<<< HEAD
    /**
     * Registers a new coach and assigns them to a team.
     *
     * @param teamName   The name of the team the coach is assigned to.
     * @param name       The name of the coach.
     * @param email      The email of the coach.
     * @param city       The city where the coach resides.
     * @param street     The street address of the coach.
     * @param region     The region of the coach.
     * @param zipcode    The zipcode of the coach.
     * @param age        The age of the coach.
     * @param phoneNumber The phone number of the coach.
     * @param role       The role of the coach (typically COACH).
     * @return The newly registered coach.
=======
    // === REGISTER A COACH ===
    /**
     * Registers a new coach by adding their details.
     *
     * @param teamName The name of the team the coach is associated with.
     * @param name The name of the coach.
     * @param email The email of the coach.
     * @param city The city where the coach lives.
     * @param street The street address of the coach.
     * @param region The region where the coach resides.
     * @param zipcode The coach's zipcode.
     * @param age The age of the coach.
     * @param phoneNumber The phone number of the coach.
     * @return The newly created Coach object.
>>>>>>> c2c00c43
     */
    public Coach registerCoach(String teamName, String name, String email, String city, String street, String region,
                               int zipcode, int age, int phoneNumber, Role role) {

        // Get the next coach ID before creating the new coach object
        int coachId = staffRepository.getNextCoachId();

        // Create a new Coach object with the necessary details
        Coach newCoach = new Coach(coachId, teamName, name, email, city, street, region, zipcode, age, phoneNumber, role);

        // Add the new coach to the staff repository
        staffRepository.addCoach(newCoach);

        // Return the newly created coach object
        return newCoach;
    }

<<<<<<< HEAD
    // Method to find a coach by their team name
=======
    // === FIND COACH BY TEAM NAME ===
    /**
     * Finds a coach by the team name they are associated with.
     *
     * @param teamName The team name.
     * @return The coach object if found, null otherwise.
     */
>>>>>>> c2c00c43
    public Coach findCoachByTeamName(String teamName) {
        return staffRepository.findCoachByTeamName(teamName);
    }

<<<<<<< HEAD
    // Method to get a list of all coaches and display their details
=======
    // === GET LIST OF COACHES ===
    /**
     * Retrieves and displays the list of all coaches.
     *
     * @return A boolean indicating whether the list was retrieved successfully.
     */
>>>>>>> c2c00c43
    public boolean getCoachList() {
        List<Coach> coachList = staffRepository.getCoachList();

        if (coachList.isEmpty()) {
            return false;
        } else {
            System.out.println("List of all Coaches:");
            for (Coach coach : coachList) {
                System.out.println("Coach Name: " + coach.getName() +
                        ", Coach Id: " + coach.getCoachId() +
                        ", Team: " + coach.getTeamName() +
                        ", Role: " + coach.getRole() +
                        ", Age: " + coach.getAge() +
                        ", Phone Number: " + coach.getPhoneNumber());
            }
            return true;
        }
    }

    // === SAVE COACH LIST ===
    /**
     * Saves the current list of coaches to the repository.
     */
    public void saveCoachList() {
        staffRepository.saveCoachList();
    }
}<|MERGE_RESOLUTION|>--- conflicted
+++ resolved
@@ -38,7 +38,6 @@
         return staffRepository.findCoachById(coachId); // Use repository to find the coach by ID
     }
 
-<<<<<<< HEAD
     /**
      * Registers a new coach and assigns them to a team.
      *
@@ -53,22 +52,6 @@
      * @param phoneNumber The phone number of the coach.
      * @param role       The role of the coach (typically COACH).
      * @return The newly registered coach.
-=======
-    // === REGISTER A COACH ===
-    /**
-     * Registers a new coach by adding their details.
-     *
-     * @param teamName The name of the team the coach is associated with.
-     * @param name The name of the coach.
-     * @param email The email of the coach.
-     * @param city The city where the coach lives.
-     * @param street The street address of the coach.
-     * @param region The region where the coach resides.
-     * @param zipcode The coach's zipcode.
-     * @param age The age of the coach.
-     * @param phoneNumber The phone number of the coach.
-     * @return The newly created Coach object.
->>>>>>> c2c00c43
      */
     public Coach registerCoach(String teamName, String name, String email, String city, String street, String region,
                                int zipcode, int age, int phoneNumber, Role role) {
@@ -86,9 +69,6 @@
         return newCoach;
     }
 
-<<<<<<< HEAD
-    // Method to find a coach by their team name
-=======
     // === FIND COACH BY TEAM NAME ===
     /**
      * Finds a coach by the team name they are associated with.
@@ -96,21 +76,17 @@
      * @param teamName The team name.
      * @return The coach object if found, null otherwise.
      */
->>>>>>> c2c00c43
     public Coach findCoachByTeamName(String teamName) {
         return staffRepository.findCoachByTeamName(teamName);
     }
 
-<<<<<<< HEAD
     // Method to get a list of all coaches and display their details
-=======
     // === GET LIST OF COACHES ===
     /**
      * Retrieves and displays the list of all coaches.
      *
      * @return A boolean indicating whether the list was retrieved successfully.
      */
->>>>>>> c2c00c43
     public boolean getCoachList() {
         List<Coach> coachList = staffRepository.getCoachList();
 
