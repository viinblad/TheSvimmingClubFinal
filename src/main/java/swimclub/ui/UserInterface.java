package swimclub.ui;

import swimclub.controllers.CompetitionResultController;
import swimclub.controllers.MemberController;
import swimclub.controllers.PaymentController;
import swimclub.controllers.StaffController;
import swimclub.controllers.TeamController;
import swimclub.controllers.*;
import swimclub.models.*;
import swimclub.utilities.Validator;

import java.time.LocalDate;
import java.time.Year;
import java.time.format.DateTimeFormatter;
import java.time.format.DateTimeParseException;
import java.util.InputMismatchException;
import java.util.List;
import java.util.Locale;
import java.util.Scanner;
import java.text.DecimalFormat;

/**
 * UserInterface handles the interaction between the user and the program.
 * It allows the user to register, update, and view members, as well as manage payments.
 */
public class UserInterface {
    private final MemberController memberController;  // Controller to handle member actions
    private final PaymentController paymentController;  // Controller to handle payment actions
    private final TeamController teamController;  // Controller to handle team actions
    private final StaffController staffController;
    private final CompetitionResultController competitionResultController;
    private final TrainingResultsController trainingResultsController;
    private final Scanner scanner; // Scanner to read user input


    /**
     * Constructor to initialize the UserInterface with the member controller and payment controller.
     *
     * @param memberController  The controller that handles the logic for member actions.
     * @param paymentController The controller that handles the logic for payment actions.
     * @param teamController    The controller that handles the logic for team actions.
     */
    public UserInterface(MemberController memberController, PaymentController paymentController, TeamController teamController, CompetitionResultController competitionResultController, StaffController staffController, TrainingResultsController trainingResultsController) {

        this.memberController = memberController;
        this.paymentController = paymentController;
        this.teamController = teamController;
        this.competitionResultController = competitionResultController;
        this.staffController = staffController;
        this.trainingResultsController = trainingResultsController;
        this.scanner = new Scanner(System.in);
    }

    /**
     * Starts the user interface, displaying the menu and handling user input.
     */
    public void start() {
        int option;
        do {
            printMenu();  // Display the main menu
            option = getUserInput();  // Get user's input option
            handleOption(option);  // Handle the option selected by the user
        } while (option != 10); // Exit when the user selects option 8
    }

    /**
     * Prints the main menu of the user interface.
     */
    private void printMenu() {
        System.out.println("\n--- Swim Club Member Management ---");
        System.out.println("1. Register New Member");
        System.out.println("2. Search Members");
        System.out.println("3. Update Member");
        System.out.println("4. View All Members");
        System.out.println("5. Delete Member");
        System.out.println("6. Payment Management");
        System.out.println("7. Team Management");
        System.out.println("8. Competition Management");
        System.out.println("9. Register training results");
        System.out.println("10. Exit");
        System.out.print("Please choose an option (1-10): ");
    }

    /**
     * Reads user input to select an option from the menu.
     *
     * @return The selected option as an integer.
     */
    private int getUserInput() {
        int option = -1;
        try {
            option = Integer.parseInt(scanner.nextLine());  // Parse the input as integer
        } catch (NumberFormatException e) {
            System.out.println("Invalid input. Please enter a number between 1 and 10.");
        }
        return option;
    }

    /**
     * Handles the user's selected menu option.
     * Based on the option, it either registers, updates, views members or handles payments.
     *
     * @param option The selected option from the menu (1-7).
     */
    private void handleOption(int option) {

        switch (option) {
            case 1:
                registerMember();  // Register a new member
                break;
            case 2:
                searchMembers();  // Search members
                break;
            case 3:
                updateMember();  // Update member details
                break;
            case 4:
                memberController.viewAllMembers();  // View all members
                break;
            case 5:
                deleteMember();  // Delete a member
                break;
            case 6:
                handlePayments();  // Handle payments (new option)
                break;
            case 7:
                manageTeams();  // Handle payments (new option)
                break;
            case 8:
                manageCompetitions();
                break;
            case 9:
                manageTrainingResults();
                break;
            case 10:
                exitProgram(); // Exit the program
                break;
            default:
                System.out.println("Invalid option. Please choose a number between 1 and 7.");
        }
    }

    /**
     * Exits the program.
     */
    private void exitProgram() {
        System.out.println("Exiting the program. Goodbye!");  // Print a goodbye message
        System.exit(0);  // Exit the program
    }

    /**
     * Registers a new member by collecting their details and passing them to the controller.
     */
    private void registerMember() {
        System.out.print("Enter member name: ");
        String name = scanner.nextLine();
        String age = correctAgeInput(scanner, "Enter member age:");
        String email = correctEmailInput(scanner, "Enter email:");
        System.out.print("Enter city of member:");
        String city = scanner.nextLine();
        System.out.print("Enter street of member:");
        String street = scanner.nextLine();
        System.out.print("Enter region of member:");
        String region = scanner.nextLine();
        String zipcode = correctZipCodeInput(scanner, "Enter Zip code (4 digits):");
        System.out.print("Enter membership type (Junior/Senior, Competitive/Exercise): ");
        String membershipType = scanner.nextLine();
        System.out.print("Enter activity type (Breaststroke, Crawl, Backcrawl or Butterfly):");
        String activityType = scanner.nextLine();
        String phoneNumber = correctPHInput(scanner, "Enter phone number (8 digits):");

        MembershipStatus membershipStatus = MembershipStatus.ACTIVE;  // Default membership status
        PaymentStatus paymentStatus = PaymentStatus.PENDING;  // Default payment status

        // Call the controller to register the new member
        Member newMember = memberController.registerMember(name, email, city, street, region, Integer.parseInt(zipcode), membershipType, membershipStatus, activityType, paymentStatus, age, Integer.parseInt(phoneNumber));

        if (newMember != null) {
            // Calculate the membership fee
            double fee = paymentController.calculateMembershipFeeForMember(newMember.getMemberId());

            // Prompt user to pay now or later
            System.out.println("\nMembership fee for " + newMember.getName() + " is " + fee + " DKK");
            System.out.print("Do you want to pay now? (yes/no): ");
            String choice = scanner.nextLine().toLowerCase();

            if (choice.equals("yes")) {
                // Register the payment immediately
                paymentController.registerPayment(newMember.getMemberId(), fee);
            } else {
                // Provide reminder information and set a reminder
                System.out.println("A reminder will be sent to: " + email);
                paymentController.setPaymentReminder(newMember.getMemberId(), "Payment reminder for " + newMember.getName());
            }
        }
    }

    /**
     * Updates an existing member's information based on the provided member ID and new details.
     */
    private void updateMember() {
        System.out.print("Enter member ID to update: ");
        int memberId = Integer.parseInt(scanner.nextLine());
        // Gather all the required updated attributes
        System.out.print("Enter new name: ");
        String name = scanner.nextLine();
        String email = correctEmailInput(scanner, "Enter new Email:");
        String age = correctAgeInput(scanner, "Enter new age:");
        System.out.print("Enter new city: ");
        String city = scanner.nextLine();
        System.out.print("Enter new street: ");
        String street = scanner.nextLine();
        System.out.print("Enter new region: ");
        String region = scanner.nextLine();
        String zipcode = correctZipCodeInput(scanner, "Enter new zipcode");
        System.out.print("Enter new membership type (Junior/Senior, Competitive/Exercise): ");
        String membershipType = scanner.nextLine();
        System.out.println("Enter new activity type (Crawl, Backcrawl, Breathstroke or Butterfly):");
        String activitytype = scanner.nextLine();
        String phoneNumber = correctPHInput(scanner, "Enter new phone number (8 digits): ");

        MembershipStatus membershipStatus = MembershipStatus.ACTIVE;  // Default to ACTIVE
        PaymentStatus paymentStatus = PaymentStatus.PENDING;  // Default to PENDING

        // Call the controller's updateMember method with all new attributes
        memberController.updateMember(memberId, name, email, age, city, street, region, Integer.parseInt(zipcode), membershipType, membershipStatus, activitytype, paymentStatus, Integer.parseInt(phoneNumber));
    }

    /**
     * Manages team-related operations: creating, viewing, updating, and deleting teams.
     */
    private void manageTeams() {
        int teamOption = -1;
        do {
            System.out.println("\n--- Team Management ---");
            System.out.println("1. Create Team");
            System.out.println("2. Add Member to Team");
            System.out.println("3. Remove Member from Team");
            System.out.println("4. Assign Coach to team");
            System.out.println("5. Remove Coach from team");
            System.out.println("6. Register new Coach to the Swimming Club");
            System.out.println("7. View Teams");
            System.out.println("8. Delete Team");
            System.out.println("9. Exit to Main Menu");

            System.out.print("Please choose an option (1-9): ");
            try {
                teamOption = Integer.parseInt(scanner.nextLine());
            } catch (NumberFormatException e) {
                System.out.println("Invalid input. Please enter a number between 1 and 9.");
                continue;
            }

            switch (teamOption) {
                case 1 -> createTeam();
                case 2 -> addMemberToTeam();
                case 3 -> removeMemberFromTeam();
                case 4 -> assignTeamCoach();
                case 5 -> removeTeamCoach();
                case 6 -> registerCoach();
                case 7 -> viewTeams();
                case 8 -> deleteTeam();
                case 9 -> System.out.println("Returning to Main Menu...");
                default -> System.out.println("Invalid option. Please choose a valid number.");
            }
        } while (teamOption != 9);
    }

    /**
     * Registers a new coach and optionally assigns them to a team.
     */

    private void registerCoach() {
        // Prompt for coach's name
        System.out.print("Enter coach name: ");
        String name = scanner.nextLine();

        // Validate and input coach's details
        String ageString = correctAgeInput(scanner, "Enter coach age:"); // Validate age input
        int age = Integer.parseInt(ageString); // Convert age to int

        String email = correctEmailInput(scanner, "Enter coach email:"); // Validate email input
        System.out.print("Enter city of coach: ");
        String city = scanner.nextLine();
        System.out.print("Enter street of coach: ");
        String street = scanner.nextLine();
        System.out.print("Enter region of coach: ");
        String region = scanner.nextLine();
        String zipcodeString = correctZipCodeInput(scanner, "Enter Zip code (4 digits):"); // Validate zip code input
        int zipcode = Integer.parseInt(zipcodeString); // Convert zip code to int

        String phoneNumberString = correctPHInput(scanner, "Enter phone number (8 digits):"); // Validate phone number input
        int phoneNumber = Integer.parseInt(phoneNumberString); // Convert phone number to int

        // Call the controller to register the new coach
        Coach newCoach = staffController.registerCoach(null, name, email, city, street, region, zipcode, age, phoneNumber);

        if (newCoach != null) {
            // Ask user if they want to assign the coach to a team
            System.out.print("Do you want to assign the coach to a team now? (yes/no): ");
            String choice = scanner.nextLine().toLowerCase();

            if (choice.equals("yes")) {
                // Print all teams and check if there are any teams available
                boolean foundTeams = teamController.printAllTeams();
                if (!foundTeams) {
                    // If no teams are found, display a message and exit the method
                    System.out.println("No teams found on the list.");
                    return; // Exit if no teams are available
                }

                // Prompt for the team name to assign the coach to
                System.out.print("Enter the name of the team the new coach should be assigned to: ");
                String teamName = scanner.nextLine().trim();

                // Check if the entered team name exists in the list of teams
                Team team = teamController.findTeamByName(teamName);
                if (team == null) {
                    // If the team doesn't exist, notify the user and exit
                    System.out.println("Team '" + teamName + "' not found.");
                    return;  // Exit if the team is not found
                }

                // Attempt to assign the coach to the team
                try {
                    teamController.assignTeamCoach(teamName, newCoach); // Assigning the new coach to the team
                    System.out.println("Coach '" + newCoach.getName() + "' assigned to team '" + teamName + "'.");
                } catch (IllegalArgumentException e) {
                    System.out.println("Error assigning team coach: " + e.getMessage());
                }
            } else if (choice.equals("no")) {
                // If user chooses not to assign the coach to any team
                System.out.println("Coach '" + newCoach.getName() + "' has been registered but is not assigned to any team.");
            } else {
                // Handle invalid input for 'yes' or 'no'
                System.out.println("Invalid input. Please enter 'yes' or 'no'.");
            }
        } else {
            // If the coach registration fails
            System.out.println("Failed to register the coach.");
        }
    }


    /**
     * Removes the coach from the specified team.
     * <p>
     * This method prints all the available teams, prompts the user to input a team name,
     * and removes the coach from that team. If the team or coach is not found, it will print
     * an error message.
     */
    private void removeTeamCoach() {
        // Print all teams and check if there are any teams available in the system
        boolean foundTeams = teamController.printAllTeams();
        if (!foundTeams) {
            // If no teams are found, display a message and exit the method
            System.out.println("No teams found on the list.");
            return; // Exit if no teams are available
        }

        // Prompt the user for the team name to remove the coach from
        System.out.print("Enter the name of the team of which the coach has to be removed: ");
        String teamName = scanner.nextLine().trim();  // Read the team name input from the user

        // Attempt to find the coach of the team and remove them
        try {
            // Find the team by name
            Team team = teamController.findTeamByName(teamName);
            if (team == null) {
                throw new IllegalArgumentException("Team not found.");
            }

            // Check if the team has a coach
            Coach teamCoach = team.getTeamCoach();
            if (teamCoach == null) {
                throw new IllegalArgumentException("No coach assigned to the team '" + teamName + "'.");
            }

            // Print the confirmation message before removing the coach
            System.out.println("Coach '" + teamCoach.getName() + "' removed from team '" + teamName + "'.");

            // Remove the coach from the team
            teamController.removeTeamCoach(teamName);

            // Set the team name of the coach to null as they are no longer assigned to the team
            staffController.findCoachById(teamCoach.getCoachId()).setTeamName(null);

        } catch (IllegalArgumentException e) {
            // Handle any error in the process, such as no team found or no coach assigned
            System.out.println("Error removing team coach: " + e.getMessage());
        }
    }

    /**
     * Creates a new team by collecting the team name and type from the user.
     */
    private void createTeam() {
        System.out.print("Enter Team Name: ");
        String teamName = scanner.nextLine().trim();

        System.out.print("Enter Team Type (Junior Competitive / Senior Competitive): ");
        String teamTypeStr = scanner.nextLine().trim().toUpperCase();

        // Validate team type input
        if (!teamTypeStr.equals("JUNIOR COMPETITIVE") && !teamTypeStr.equals("SENIOR COMPETITIVE")) {
            System.out.println("Invalid team type. Please enter 'Junior Competitive' or 'Senior Competitive'.");
            return;
        }

        try {
            teamController.createTeam(teamName, teamTypeStr, null);
            System.out.println("Team '" + teamName + "' created successfully.");
        } catch (IllegalArgumentException e) {
            System.out.println("Error creating team: " + e.getMessage());
        }
    }

    /**
     * Adds a member to an existing team.
     */
    private void addMemberToTeam() {
        // Display the list of teams and allow the user to pick a team
        viewTeams();
        System.out.print("Enter Team Name: ");
        String teamName = scanner.nextLine().trim();  // User input for team name

        // Display the list of all members
        memberController.viewAllMembers();
        System.out.print("Enter Member ID to Add: ");

        // Initialize memberId and handle potential NumberFormatException
        int memberId;
        try {
            memberId = Integer.parseInt(scanner.nextLine());  // Parse the entered member ID
        } catch (NumberFormatException e) {
            System.out.println("Invalid Member ID. Please enter a valid number.");
            return;
        }

        // Retrieve the member by ID from the memberController
        Member member = memberController.findMemberById(memberId);
        if (member == null) {
            System.out.println("Member not found.");
            return;  // If member is not found, exit the method
        }

        // Debugging output: Check the current team name
        System.out.println("Current team name of member " + member.getName() + ": " + member.getTeamName());

        // Check if the member is already part of a team
        // If the member's team is "no team" or null, they are unassigned
        String memberTeamName = member.getTeamName();
        if (memberTeamName == null || memberTeamName.trim().equalsIgnoreCase("no team")) {
            // Proceed with adding the member to the team
            Team team = teamController.findTeamByName(teamName);
            if (team == null) {
                System.out.println("Team '" + teamName + "' not found.");
                return;  // If team doesn't exist, exit the method
            }

            try {
                // Add member to the team
                teamController.addMemberToTeam(teamName, member); // Team logic
                memberController.addTeamToMember(member, teamName); // Member logic

                // Debugging output: Check if the team was updated for the member
                System.out.println("Member '" + member.getName() + "' has been assigned to team '" + teamName + "'.");
            } catch (IllegalArgumentException e) {
                System.out.println("Error adding member to team: " + e.getMessage());
            }
        } else {
            // If the member is already part of a team, show the error message
            System.out.println("Error: Member is already part of a team. Current team: " + member.getTeamName());
        }
    }

    /**
     * Removes a member from an existing team.
     */
    private void removeMemberFromTeam() {
        System.out.print("Enter Team Name: ");
        String teamName = scanner.nextLine().trim();

        System.out.print("Enter Member ID to Remove: ");
        int memberId;
        try {
            memberId = Integer.parseInt(scanner.nextLine());
        } catch (NumberFormatException e) {
            System.out.println("Invalid Member ID. Please enter a valid number.");
            return;
        }

        Member member = memberController.findMemberById(memberId);
        if (member == null) {
            System.out.println("Member not found.");
            return;
        }

        try {
            teamController.removeMemberFromTeam(teamName, member);
            memberController.removeTeamFromMember(member);
            System.out.println("Member '" + member.getName() + "' removed from team '" + teamName + "'.");
        } catch (IllegalArgumentException e) {
            System.out.println("Error removing member from team: " + e.getMessage());
        }
    }

    /**
     * Assigns a team coach to a specific team.
     */
    private void assignTeamCoach() {
        // First, print all teams and check if there are any teams available in the system
        boolean foundTeams = teamController.printAllTeams();
        if (!foundTeams) {
            // If no teams are found, display a message and exit the method
            System.out.println("No teams found on the list.");
            return; // Exit if no teams are available
        }

        // Prompt the user for the team name
        System.out.print("Enter the name of the team the new coach should be assigned to: ");
        String teamName = scanner.nextLine().trim();  // Read the team name input from the user

        // Check if the entered team name exists in the list of teams
        Team team = teamController.findTeamByName(teamName);
        if (team == null) {
            // If the team doesn't exist, notify the user and exit
            System.out.println("Team '" + teamName + "' not found.");
            return;  // Exit if the team is not found
        }

        // Check if the team already has a coach
        if (team.getTeamCoach() != null) {
            System.out.println("This team already has a coach: '" + team.getTeamCoach().getName() + "'. Cannot assign a new coach.");
            return; // Exit if the team already has a coach
        }

        // Now that we know the team exists, check if there are any coaches available
        boolean foundCoaches = staffController.getCoachList();
        if (!foundCoaches) {
            // If no coaches are found, display a message and exit the method
            System.out.println("No coaches found on the coach list.");
            return;  // Exit if no coaches are available
        }

        // Prompt for the coach ID
        System.out.print("Enter the Coach ID of the coach you want to assign to the team: ");
        int coachId;
        try {
            coachId = Integer.parseInt(scanner.nextLine().trim());  // Ensure leading/trailing spaces are removed
        } catch (NumberFormatException e) {
            System.out.println("Invalid coach ID. Please enter a valid number.");
            return; // Exit on invalid input
        }

        // Find the coach by ID
        Coach coach = staffController.findCoachById(coachId);
        if (coach == null) {
            // If the coach isn't found, notify the user and exit
            System.out.println("Coach not found.");
            return; // Exit if the coach isn't found
        }

        // Attempt to assign the coach to the team
        try {
            teamController.assignTeamCoach(teamName, coach); // assigning coach to team.
            coach.setTeamName(teamName); // assigning team name to coach.
            staffController.saveCoachList(); // Save updated coach data
            System.out.println("Coach '" + coach.getName() + "' assigned as coach of team '" + teamName + "'.");
        } catch (IllegalArgumentException e) {
            System.out.println("Error assigning team coach: " + e.getMessage());
        }
    }

    /**
     * Displays all teams and their details.
     */
    private void viewTeams() {
        List<Team> teams = teamController.getAllTeams();
        if (teams.isEmpty()) {
            System.out.println("No teams available.");
        } else {
            System.out.println("--- All Teams ---");
            for (Team team : teams) {
                System.out.println(team);
            }
        }
    }

    /**
     * Deletes a team by its name.
     */
    private void deleteTeam() {
        System.out.print("Enter Team Name to Delete: ");
        String teamName = scanner.nextLine().trim();

        try {
            teamController.deleteTeam(teamName);
            System.out.println("Team '" + teamName + "' deleted successfully.");
        } catch (IllegalArgumentException e) {
            System.out.println("Error deleting team: " + e.getMessage());
        }
    }


    /**
     * Deletes a member by their ID.
     */
    private void deleteMember() {
        System.out.println("Enter Member's ID:");
        int memberId = Integer.parseInt(scanner.nextLine());
        boolean success = memberController.deleteMember(memberId);
        if (success) {
            System.out.println("Member successfully deleted.");
        } else {
            System.out.println("Member not found, please check the ID and try again.");
        }
    }

    /**
     * Searches for members by ID, name, or phone number.
     */
    private void searchMembers() {
        System.out.print("Enter search query (ID, name, or phone number): ");
        String query = scanner.nextLine();
        List<Member> results = memberController.searchMembers(query);

        if (results.isEmpty()) {
            System.out.println("No members found matching the query.");
        } else {
            System.out.println("\n--- Search Results ---");
            results.forEach(member ->
                    System.out.println("ID: " + member.getMemberId() +
                            ", Name: " + member.getName() +
                            ", Membership: " + member.getMembershipDescription() +
                            ", Phone: " + member.getPhoneNumber() +
                            ", Email: " + member.getEmail()));
        }
    }

    /**
     * Handles payment-related operations: Registering payments and viewing payments.
     */
    private void handlePayments() {
        System.out.println("\n--- Payment Management ---");
        System.out.println("1. Register Payment");
        System.out.println("2. View Payments for Member");
        System.out.println("3. Filter Members by Payment Status");
        System.out.println("4. View Payment Summary");
        System.out.println("5. Payment reminder manager");
        System.out.println("6. Update Payment Rates");
        System.out.println("7. Exit to Main Menu");

        System.out.print("Please choose an option (1-5): ");
        int paymentOption = Integer.parseInt(scanner.nextLine());

        switch (paymentOption) {
            case 1:
                registerPayment();  // Register a new payment

                break;
            case 2:
                viewPaymentsForMember();  // View payment history for the member
                break;
            case 3:
                filterMembersByPaymentStatus();  // Filter members by payment status
                break;
            case 4:
                paymentController.viewPaymentSummary(); // Show payment summary
                break;
            case 5:
                managePaymentReminders();
                break;
            case 6:
                managePaymentRates();
            case 7:
                return;  // Exit to main menu
            default:
                System.out.println("Invalid option. Please choose a valid number.");
        }
    }

    /**
     * gives an overview of the current payment rates to the user, and gives the user the possibility of updating the payment rates
     * which will lead to update paymentrates() method.
     */
    private void managePaymentRates() {
        DecimalFormat df = new DecimalFormat("#.##"); // Format to show up to 2 decimal places

        System.out.println("The current payment rates:");
        System.out.println("Yearly junior-membership price: " + df.format(paymentController.getPaymentRates()[0]) + " DKK");
        System.out.println("Yearly senior-membership price: " + df.format(paymentController.getPaymentRates()[1]) + " DKK");

        System.out.println("Do you want to update the payment rates? Type \"Yes\" or \"No\"");
        String choice = scanner.nextLine();
        boolean validInput = false;

        while (!validInput) {
            switch (choice.toLowerCase()) {
                case "yes":
                    updatePaymentRates();
                    validInput = true;
                    break;
                case "no":
                    validInput = true;
                    break;
                default:
                    System.out.println("Invalid input.");
            }
        }
    }

    /**
     * updates the payment rates with userinput.
     */
    private void updatePaymentRates() {
        DecimalFormat df = new DecimalFormat("#.##"); // Format to show up to 2 decimal places

        boolean validInput = false;

        while (!validInput) {
            // prints out junior price.
            System.out.println("(Old yearly junior-membership price: " + df.format(paymentController.getPaymentRates()[0]) + " DKK) " +
                    "Please type in the updated price in DKK: ");
            try {
                double newJuniorPrice = scanner.nextDouble(); // Get the new junior price
                scanner.nextLine(); // Clear the buffer

                // prints out senior price.
                System.out.println("(Old yearly senior-membership price: " + df.format(paymentController.getPaymentRates()[1]) + " DKK) " +
                        "Please type in the updated price in DKK: ");
                double newSeniorPrice = scanner.nextDouble(); // Get the new senior price
                scanner.nextLine(); // Clear the buffer

                // updates the payment rates.
                paymentController.setPaymentRates(newJuniorPrice, newSeniorPrice);

                // print outs the new updated payment rates.
                System.out.println("You have now updated the prices. The updated payment rates:");
                System.out.println("Yearly junior-membership price: " + df.format(paymentController.getPaymentRates()[0]) + " DKK");
                System.out.println("Yearly senior-membership price: " + df.format(paymentController.getPaymentRates()[1]) + " DKK");

                validInput = true; // Exit loop since input is valid

            } catch (InputMismatchException e) {
                // Handle invalid input (values that are not a double)
                System.out.println("Invalid input. Please enter a valid number for the price.");
                scanner.nextLine(); // Clear the buffer to consume the invalid input
            }
        }
    }

    /**
     * Registers a new payment for a member by entering member ID and payment amount.
     */
    private void registerPayment() {
        System.out.print("Enter member ID to register payment: ");
        int memberId = Integer.parseInt(scanner.nextLine());
        System.out.print("Enter payment amount: ");
        double amount = Double.parseDouble(scanner.nextLine());

        // Call the PaymentController to register the payment
        paymentController.registerPayment(memberId, amount);
    }

    /**
     * Displays all payments made by a specific member.
     */
    private void viewPaymentsForMember() {
        System.out.print("Enter member ID to view payments: ");
        int memberId = Integer.parseInt(scanner.nextLine());

        // Call the PaymentController to view payments for the member
        paymentController.viewPaymentsForMember(memberId);
    }

    /**
     * Filters members based on their payment status and displays the filtered list.
     */
    private void filterMembersByPaymentStatus() {
        System.out.println("Enter payment status (COMPLETE or PENDING): ");
        String statusInput = scanner.nextLine().toUpperCase();
        PaymentStatus paymentStatus = PaymentStatus.valueOf(statusInput);

        List<Member> filteredMembers = paymentController.getMembersByPaymentStatus(paymentStatus);
        System.out.println("Members with payment status " + paymentStatus + ":");
        filteredMembers.forEach(member -> System.out.println("ID: " + member.getMemberId() + ", Name: " + member.getName()));
    }

    /**
     * Manages payment reminders (add, view, delete, clear reminders).
     */
    private void managePaymentReminders() {
        System.out.println("\n--- Payment Reminder Management ---");
        System.out.println("1. Add Payment Reminder");
        System.out.println("2. View All Reminders");
        System.out.println("3. Remove Specific Reminder");
        System.out.println("4. Clear All Reminders");
        System.out.println("5. Exit to Payment Management");

        System.out.print("Please choose an option (1-5): ");
        int reminderOption = Integer.parseInt(scanner.nextLine());

        switch (reminderOption) {
            case 1 -> addPaymentReminder();
            case 2 -> viewAllReminders();
            case 3 -> removePaymentReminder();
            case 4 -> clearAllReminders();
            case 5 -> {
                return;  // Exit to Payment Management
            }
            default -> System.out.println("Invalid option. Please choose a valid number.");
        }
    }

    /**
     * Adds a payment reminder for a specific member.
     */
    private void addPaymentReminder() {
        System.out.print("Enter Member ID to set a reminder: ");
        int memberId = Integer.parseInt(scanner.nextLine());
        System.out.print("Enter Reminder Message: ");
        String reminderMessage = scanner.nextLine();

        paymentController.setPaymentReminder(memberId, reminderMessage);
        System.out.println("Reminder added successfully for Member ID: " + memberId);
    }

    /**
     * Displays all payment reminders.
     */
    private void viewAllReminders() {
        System.out.println("\n--- All Payment Reminders ---");
        paymentController.viewAllReminders();
    }

    /**
     * Removes a specific reminder for a member.
     */
    private void removePaymentReminder() {
        System.out.print("Enter Member ID for the reminder to remove: ");
        int memberId = Integer.parseInt(scanner.nextLine());
        System.out.print("Enter Reminder Message to remove: ");
        String reminderMessage = scanner.nextLine();

        paymentController.removePaymentReminder(memberId, reminderMessage);
        System.out.println("Reminder removed successfully for Member ID: " + memberId);
    }

    /**
     * Clears all payment reminders.
     */
    private void clearAllReminders() {
        System.out.print("Are you sure you want to clear all reminders? (yes/no): ");
        String confirmation = scanner.nextLine().toLowerCase();

        if (confirmation.equals("yes")) {
            paymentController.clearAllReminders();
            System.out.println("All reminders have been cleared.");
        } else {
            System.out.println("Operation cancelled.");
        }
    }

    /**
     * Validates and retrieves a positive numeric age input from the user.
     *
     * @param scanner The Scanner object for reading user input.
     * @param prompt  The prompt message displayed to the user.
     * @return A valid age input as a string.
     */
    private static String correctAgeInput(Scanner scanner, String prompt) {
        String age;
        while (true) {
            try {
                // Display the prompt message to the user
                System.out.print(prompt);
                age = scanner.nextLine().trim();

                // Validate that the input only contains digits
                if (!age.matches("\\d+")) {
                    throw new NumberFormatException("Only numeric values are allowed.");
                }

                // Convert the input to an integer

                // Ensure the age is a positive number
                if (Integer.parseInt(age) > 0) {
                    return age; // Return the valid age
                } else {
                    System.out.println("Invalid age. Age must be positive.");
                }
            } catch (NumberFormatException e) {
                // Handle invalid input and provide feedback to the user
                System.out.println("Invalid input. Please enter numbers");
            }
        }
    }

    /**
     * Validates and retrieves a valid 8-digit phone number input from the user.
     *
     * @param scanner The Scanner object for reading user input.
     * @param prompt  The prompt message displayed to the user.
     * @return A valid phone number as an integer.
     */
// Rule for right phonenumber input
    private static String correctPHInput(Scanner scanner, String prompt) {
        String phoneNumber;
        while (true) {
            try {
                System.out.print(prompt);
                phoneNumber = scanner.nextLine().trim();
                if (!phoneNumber.matches("\\d+")) {
                    throw new NumberFormatException("Only numeric values are allowed.");
                }

                if (Integer.parseInt(phoneNumber) >= 10000000 && Integer.parseInt(phoneNumber) <= 99999999) {
                    return phoneNumber;
                } else {
                    System.out.println("Phonenumber must be exactly 8 digits.");
                }

            } catch (NumberFormatException e) {
                System.out.println("Invalid input. Please enter a 8 digits number.");
            }
        }
    }

    private static String correctZipCodeInput(Scanner scanner, String prompt) {
        String zipCode;
        while (true) {
            try {
                System.out.print(prompt);
                zipCode = scanner.nextLine().trim();
                if (!zipCode.matches("\\d+")) {
                    throw new NumberFormatException("Only numeric values are allowed");
                }
                if (Integer.parseInt(zipCode) >= 1000 && Integer.parseInt(zipCode) <= 9990) {
                    return zipCode;
                } else {
                    System.out.println("Zipcode has to be 4 digits.");
                }
            } catch (NumberFormatException e) {
                System.out.println("Invalid input. Please enter a 4 digits number.");
            }
        }
    }

    private static String correctEmailInput(Scanner scanner, String prompt) {
        String email;
        while (true) {
            System.out.print(prompt);
            email = scanner.nextLine();

            if (email.contains("@") && email.contains(".")) {
                return email;
            } else {
                System.out.println("Invalid input. Email must contain '@' and '.' - Try again.");
            }
        }
    }


    private void addCompetitionResult() {
        System.out.println("\n--- Add Competition Result ---");

        int memberId;
        while (true) {
            try {
                System.out.print("Enter Member ID: ");
                String input = scanner.nextLine().trim();
                if (input.isEmpty()) {
                    throw new IllegalArgumentException("Member ID cannot be empty.");
                }
                memberId = Integer.parseInt(input);
                break;
            } catch (NumberFormatException e) {
                System.out.println("Invalid Member ID. Please enter a numeric value.");
            } catch (IllegalArgumentException e) {
                System.out.println(e.getMessage());
            }
        }

        Member member = memberController.findMemberById(memberId);

        if (member == null) {
            System.out.println("No member found with the given ID.");
            return;
        }

        String eventName;
        while (true) {
            System.out.println("Enter event name (cannot be empty): ");
            eventName = scanner.nextLine().trim();
            try {
                Validator.validateEventName(eventName);
                break;
            } catch (IllegalArgumentException e) {
                System.out.println(e.getMessage());
            }
        }

        ActivityType activityType;
        while (true) {
            System.out.println("Enter activity type (Crawl, Butterfly, Breaststroke, Backcrawl): ");
            String activityTypeInput = scanner.nextLine().trim().toUpperCase();
            try {
                activityType = ActivityType.valueOf(activityTypeInput);
                break;
            } catch (IllegalArgumentException e) {
                System.out.println("Invalid activity type. Please enter one of the valid options.");
            }
        }

        int placement;
        while (true) {
            try {
                System.out.println("Enter placement (must be greater than 0): ");
                placement = Integer.parseInt(scanner.nextLine().trim());
                Validator.validatePlacement(placement);
                break;
            } catch (NumberFormatException e) {
                System.out.println("Invalid placement. Please enter a numeric value.");
            } catch (IllegalArgumentException e) {
                System.out.println(e.getMessage());
            }
        }

        double time;
        while (true) {
            try {
                System.out.println("Enter time (in seconds, must be greater than 0): ");
                time = Double.parseDouble(scanner.nextLine().trim());
                Validator.validateTime(time);
                break;
            } catch (NumberFormatException e) {
                System.out.println("Invalid time. Please enter a numeric value.");
            } catch (IllegalArgumentException e) {
                System.out.println(e.getMessage());
            }
        }

        System.out.println("Enter date (DD-MM-YYYY): ");
        LocalDate now = LocalDate.now();
        LocalDate competitionDate;

        while (true) {
            String dateInput = scanner.nextLine().trim();

            try {
                // Parse the input using the DateTimeFormatter
                DateTimeFormatter dateTimeFormatter = DateTimeFormatter.ofPattern("dd-MM-yyyy");
                competitionDate = LocalDate.parse(dateInput, dateTimeFormatter);

                // Check if the date is not in the future
                if (!competitionDate.isAfter(now)) {
                    break; // Exit the loop if the date is valid and not in the future
                } else {
                    System.out.println("The date cannot be in the future. Please enter a valid date in DD-MM-YYYY format.");
                }
            } catch (DateTimeParseException e) {
                System.out.println("Invalid date format or nonexistent date. Please enter a valid date in DD-MM-YYYY format.");
            }
        }

        MembershipLevel level = member.getAge() < 18 ? MembershipLevel.JUNIOR : MembershipLevel.SENIOR;

        try {
            competitionResultController.addCompetitionResult(member, eventName, placement, time, competitionDate.toString(), level, activityType);
            System.out.println("Competition result added successfully.");
        } catch (Exception e) {
            System.out.println("Error adding competition result: " + e.getMessage());
        }
}



    private void viewAllCompetitionResults() {
        System.out.println("--- All Competition Results ---");

        List<CompetitionResults> results = competitionResultController.getAllResults();
        if (results.isEmpty()) {
            System.out.println("No competition results found.");
        } else {
            for (CompetitionResults result : results) {
                System.out.println(result);
            }
        }
    }

    private void viewMemberCompetitionResults() {
        System.out.println("\n--- View Results for a Member ---");

        System.out.print("Enter Member ID: ");
        int memberId = Integer.parseInt(scanner.nextLine());
        Member member = memberController.findMemberById(memberId);

        if (member == null) {
            System.out.println("No member found with the given ID.");
            return;
        }

        List<CompetitionResults> results = competitionResultController.getResultsByMember(member);
        if (results.isEmpty()) {
            System.out.println("No results found for the member.");
        } else {
            for (CompetitionResults result : results) {
                System.out.println(result);
            }
        }
    }


    private void manageCompetitions() {
        int competitionOption;
        do {
            System.out.println("\n--- Manage Competitions ---");
            System.out.println("1. Add competition result");
            System.out.println("2. View all competition results");
            System.out.println("3. View results for a member");
            System.out.println("4. Back to Main Menu");
            System.out.print("Please choose an option (1-4): ");

            try {
                competitionOption = Integer.parseInt(scanner.nextLine());
                switch (competitionOption) {
                    case 1 -> addCompetitionResult(); // Add competition result
                    case 2 -> viewAllCompetitionResults(); // View all competition results
                    case 3 -> viewMemberCompetitionResults(); // View results for a specific member
                    case 4 -> System.out.println("Returning to Main Menu..."); // Exit submenu
                    default -> System.out.println("Invalid option. Please choose a number between 1 and 4.");
                }
            } catch (NumberFormatException e) {
                System.out.println("Invalid input. Please enter a number between 1 and 4.");
                competitionOption = -1; // Ensure loop continues on invalid input
            }
        } while (competitionOption != 4); // Exit loop when option 4 is selected
    }

    /**
     * Manages the menu and user interaction for training results.
     * Provides options to add, view, and list training results.
     */
    private void manageTrainingResults() {
        int trainingResultsOption;
        do {
            System.out.println("\n ---Training results---");
            System.out.println("1. Add training results");
            System.out.println("2. View training results for member");
            System.out.println("3. View all training results");
            System.out.println("4. View top 5 results for each discipline");
            System.out.println("5. Back to Main Menu");
            System.out.print("Please choose an option (1-5): ");

            try {
                trainingResultsOption = Integer.parseInt(scanner.nextLine());
<<<<<<< HEAD
                switch (trainingResultsOption) {
                    case 1 -> addTrainingResults(); // Add training results to a member's record
                    case 2 -> viewMemberTrainingResults(); // View specific member's results
                    case 3 -> viewAllTrainingResults(); // View all training results
                    case 4 -> viewTop5Results(); // View top 5 results per discipline
=======
                switch (trainingResultsOption){
                    case 1 -> addTrainingResults(); //Add trainingResults to member
                    case 2 -> viewMemberTrainingResults(); // View results for specific member
                    case 3 -> viewAllTrainingResults(); // View every training result
                    case 4 -> viewTop5Results();
>>>>>>> 865bb082
                    case 5 -> System.out.println("Returning to Main Menu..."); // Exit submenu
                    default -> System.out.println("Invalid option. Please choose a number between 1 and 5.");
                }
            } catch (NumberFormatException e) {
                System.out.println("Invalid input. Please enter a number between 1 and 5.");
                trainingResultsOption = -1;
            }
<<<<<<< HEAD
        } while (trainingResultsOption != 5); // Exit loop when option 5 is selected
=======
        } while (trainingResultsOption != 5); // Exit loop when option 4 is selected

>>>>>>> 865bb082
    }

    /**
     * Prompts the user to select a discipline and displays the top 5 training results for that discipline.
     * Handles invalid inputs gracefully.
     */
    private void viewTop5Results() {
        int inputOptions = -1;  // Start with an invalid choice
        while (inputOptions < 1 || inputOptions > 4) {  // Loop until valid input
            System.out.println("\n---Results menu---");
            System.out.println("1. Top five results in CRAWL");
            System.out.println("2. Top five results in BACKCRAWL");
            System.out.println("3. Top five results in BREASTSTROKE");
            System.out.println("4. Top five results in BUTTERFLY");
            System.out.print("Please choose an option (1-4): ");

            // Check if input is a valid number
            try {
                inputOptions = Integer.parseInt(scanner.nextLine());
                if (inputOptions < 1 || inputOptions > 4) {
                    System.out.println("Invalid choice. Please choose a number between 1 and 4.");
                }
            } catch (NumberFormatException e) {
                System.out.println("Invalid input. Please enter a valid number between 1 and 4.");
            }
        }

        // Handle the selection and display the top 5 results for the chosen discipline
        switch (inputOptions) {
            case 1:
                System.out.println("\n---TOP PERFORMANCES IN CRAWL---");
                System.out.println("SENIOR:");
                trainingResultsController.top5Crawl();
                System.out.println("\nJUNIOR:");
                trainingResultsController.top5CrawlJunior();
                break;
            case 2:
                System.out.println("\n---TOP PERFORMANCES IN BACKCRAWL---");
                System.out.println("SENIOR:");
                trainingResultsController.top5BackCrawl();
                System.out.println("\nJUNIOR:");
                trainingResultsController.top5BackcrawlJunior();
                break;
            case 3:
                System.out.println("\n---TOP PERFORMANCES IN BREASTSTROKE---");
                System.out.println("SENIOR:");
                trainingResultsController.top5Breaststroke();
                System.out.println("\nJUNIOR:");
                trainingResultsController.top5BreaststrokeJunior();
                break;
            case 4:
                System.out.println("\n---TOP PERFORMANCES IN BUTTERFLY---");
                System.out.println("SENIOR:");
                trainingResultsController.top5Butterfly();
                System.out.println("\nJUNIOR:");
                trainingResultsController.top5ButterflyJunior();
                break;
            default:
                break;
        }
    }

    /**
     * Prompts the user to enter a member ID and displays the training results for that specific member.
     *
     * @throws NumberFormatException If the input for member ID is not a valid number.
     */
    private void viewMemberTrainingResults() {
        System.out.println("---View Members training results---");
        System.out.print("Enter memberID:");
        int memberid = Integer.parseInt(scanner.nextLine());
        Member member = memberController.findMemberById(memberid);

        if (member == null) {
            System.out.println("No member found with the given ID.");
            return;
        }
        List<TrainingResults> results = trainingResultsController.getResultsByMember(member);
        if (results.isEmpty()) {
            System.out.println("No results found for the member.");
        } else {
            for (TrainingResults result : results) {
                System.out.println(result);
            }
        }
    }

    /**
     * Allows the user to add training results for a specific member.
     *
     * @throws IllegalArgumentException If the input data is invalid or incomplete.
     */
    private void addTrainingResults() {
        System.out.println("\n---Add training results---");
        System.out.print("Enter memberId:");
        int memberId = Integer.parseInt(scanner.nextLine());
        Member member = memberController.findMemberById(memberId);

        MembershipLevel level = null;

        if (member == null) {
            System.out.println("No member found with given ID.");
            return;
        }

        System.out.print("Enter discipline (Breaststroke, Crawl, Backcrawl or Butterfly):");
        String activityType = scanner.nextLine().trim();

<<<<<<< HEAD
=======
        System.out.print("Enter the total length swum during this training session (In meters):");
        int length = scanner.nextInt();
        //Consume line
        scanner.nextLine();

>>>>>>> 865bb082
        System.out.print("Enter time:");
        double time = scanner.nextDouble();

        // Consume next line to prevent issues with scanner
        scanner.nextLine();
        System.out.println("Enter date (DD-MM-YYYY): ");
        LocalDate now = LocalDate.now();
        LocalDate trainingDate;

        while (true) {
            String dateInput = scanner.nextLine().trim();

            try {
                // Parse the input using the DateTimeFormatter
                DateTimeFormatter dateTimeFormatter = DateTimeFormatter.ofPattern("dd-MM-yyyy");
                trainingDate = LocalDate.parse(dateInput, dateTimeFormatter);

                // Check if the date is not in the future
                if (!trainingDate.isAfter(now)) {
                    break; // Exit the loop if the date is valid and not in the future
                } else {
                    System.out.println("The date cannot be in the future. Please enter a valid date in DD-MM-YYYY format.");
                }
            } catch (DateTimeParseException e) {
                System.out.println("Invalid date format or nonexistent date. Please enter a valid date in DD-MM-YYYY format.");
            }
        }


        try {
<<<<<<< HEAD
            trainingResultsController.addTrainingResults(member, activityType, time, date, level);
            System.out.println("Training results successfully added.");
=======
            trainingResultsController.addTrainingResults(member, activityType, time, trainingDate.toString(), level);
            System.out.println("Training result added successfully.");
            trainingResultsController.addTrainingResults(member, activityType, time,trainingDate.toString(), level);
            System.out.println("Training results succesfully added.");
>>>>>>> 865bb082
        } catch (Exception e) {
            System.out.println("Error adding training result. " + e.getMessage());
        }
    }

    /**
     * Displays all training results in the system.
     */
    public void viewAllTrainingResults() {
        List<TrainingResults> results = trainingResultsController.getAllResults();

        if (results.isEmpty()) {
            System.out.println("No training results found.");
        } else {
            for (TrainingResults result : results) {
                System.out.println(result);
            }
        }
    }

}<|MERGE_RESOLUTION|>--- conflicted
+++ resolved
@@ -60,7 +60,7 @@
             printMenu();  // Display the main menu
             option = getUserInput();  // Get user's input option
             handleOption(option);  // Handle the option selected by the user
-        } while (option != 10); // Exit when the user selects option 8
+        } while (option != 9); // Exit when the user selects option 8
     }
 
     /**
@@ -498,7 +498,6 @@
 
         try {
             teamController.removeMemberFromTeam(teamName, member);
-            memberController.removeTeamFromMember(member);
             System.out.println("Member '" + member.getName() + "' removed from team '" + teamName + "'.");
         } catch (IllegalArgumentException e) {
             System.out.println("Error removing member from team: " + e.getMessage());
@@ -1149,38 +1148,25 @@
             System.out.println("1. Add training results");
             System.out.println("2. View training results for member");
             System.out.println("3. View all training results");
-            System.out.println("4. View top 5 results for each discipline");
+            System.out.println("4. View top 5 results for each disciplin");
             System.out.println("5. Back to Main Menu");
-            System.out.print("Please choose an option (1-5): ");
+            System.out.print("Please choose an option (1-3): ");
 
             try {
                 trainingResultsOption = Integer.parseInt(scanner.nextLine());
-<<<<<<< HEAD
                 switch (trainingResultsOption) {
                     case 1 -> addTrainingResults(); // Add training results to a member's record
                     case 2 -> viewMemberTrainingResults(); // View specific member's results
                     case 3 -> viewAllTrainingResults(); // View all training results
                     case 4 -> viewTop5Results(); // View top 5 results per discipline
-=======
-                switch (trainingResultsOption){
-                    case 1 -> addTrainingResults(); //Add trainingResults to member
-                    case 2 -> viewMemberTrainingResults(); // View results for specific member
-                    case 3 -> viewAllTrainingResults(); // View every training result
-                    case 4 -> viewTop5Results();
->>>>>>> 865bb082
                     case 5 -> System.out.println("Returning to Main Menu..."); // Exit submenu
                     default -> System.out.println("Invalid option. Please choose a number between 1 and 5.");
                 }
             } catch (NumberFormatException e) {
-                System.out.println("Invalid input. Please enter a number between 1 and 5.");
+                System.out.println("Invalid input. Please enter a number between 1 and 3.");
                 trainingResultsOption = -1;
             }
-<<<<<<< HEAD
         } while (trainingResultsOption != 5); // Exit loop when option 5 is selected
-=======
-        } while (trainingResultsOption != 5); // Exit loop when option 4 is selected
-
->>>>>>> 865bb082
     }
 
     /**
@@ -1241,6 +1227,7 @@
             default:
                 break;
         }
+
     }
 
     /**
@@ -1266,6 +1253,8 @@
                 System.out.println(result);
             }
         }
+
+
     }
 
     /**
@@ -1289,14 +1278,6 @@
         System.out.print("Enter discipline (Breaststroke, Crawl, Backcrawl or Butterfly):");
         String activityType = scanner.nextLine().trim();
 
-<<<<<<< HEAD
-=======
-        System.out.print("Enter the total length swum during this training session (In meters):");
-        int length = scanner.nextInt();
-        //Consume line
-        scanner.nextLine();
-
->>>>>>> 865bb082
         System.out.print("Enter time:");
         double time = scanner.nextDouble();
 
@@ -1327,15 +1308,8 @@
 
 
         try {
-<<<<<<< HEAD
             trainingResultsController.addTrainingResults(member, activityType, time, date, level);
             System.out.println("Training results successfully added.");
-=======
-            trainingResultsController.addTrainingResults(member, activityType, time, trainingDate.toString(), level);
-            System.out.println("Training result added successfully.");
-            trainingResultsController.addTrainingResults(member, activityType, time,trainingDate.toString(), level);
-            System.out.println("Training results succesfully added.");
->>>>>>> 865bb082
         } catch (Exception e) {
             System.out.println("Error adding training result. " + e.getMessage());
         }
@@ -1355,5 +1329,4 @@
             }
         }
     }
-
 }