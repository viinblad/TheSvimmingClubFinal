package swimclub.ui;

import swimclub.controllers.MemberController;
import swimclub.controllers.PaymentController;
import swimclub.models.Member;
import swimclub.models.MembershipStatus;
import swimclub.models.PaymentStatus;
import swimclub.repositories.MemberRepository;

import java.util.List;
import java.util.Scanner;

/**
 * UserInterface handles the interaction between the user and the program.
 * It allows the user to register, update, and view members, as well as manage payments.
 */
public class UserInterface {
    private final MemberController memberController;  // Controller to handle member actions
    private final PaymentController paymentController;  // Controller to handle payment actions
    private final Scanner scanner; // Scanner to read user input

    /**
     * Constructor to initialize the UserInterface with the member controller and payment controller.
     *
     * @param memberController The controller that handles the logic for member actions.
     * @param paymentController The controller that handles the logic for payment actions.
     */
    public UserInterface(MemberController memberController, PaymentController paymentController) {
        this.memberController = memberController;
        this.paymentController = paymentController;  // Initialize PaymentController
        this.scanner = new Scanner(System.in);
    }

    /**
     * Starts the user interface, displaying the menu and handling user input.
     */
    public void start() {
        int option;
        do {
            printMenu();  // Display the main menu
            option = getUserInput();  // Get user's input option
            handleOption(option);  // Handle the option selected by the user
        } while (option != 8); // Exit when the user selects option 8
    }

    /**
     * Prints the main menu of the user interface.
     */
    private void printMenu() {


        System.out.println("\n--- Swim Club Member Management ---");
        System.out.println("1. Register New Member");
        System.out.println("2. Search Members");
        System.out.println("3. Update Member");
        System.out.println("4. View All Members");
        System.out.println("5. Delete Member");
        System.out.println("6. Payment Management");  // New menu option for payment handling
        System.out.println("7. Exit");
        System.out.print("Please choose an option (1-7): ");
    }


    /**
     * Reads user input to select an option from the menu.
     *
     * @return The selected option as an integer.
     */
    private int getUserInput() {
        int option = -1;
        try {
            option = Integer.parseInt(scanner.nextLine());  // Parse the input as integer
        } catch (NumberFormatException e) {
            System.out.println("Invalid input. Please enter a number between 1 and 8.");
        }
        return option;
    }

    /**
     * Handles the user's selected menu option.
     * Based on the option, it either registers, updates, views members or handles payments.
     *
     * @param option The selected option from the menu (1-7).
     */
    private void handleOption(int option) {


        switch (option) {
            case 1:
                registerMember();  // Register a new member
                break;
            case 2:
                searchMembers();  // Search members
                break;
            case 3:
                updateMember();  // Update member details
                break;
            case 4:
                memberController.viewAllMembers();  // View all members
                break;
            case 5:
                deleteMember();  // Delete a member
                break;
            case 6:
                handlePayments();  // Handle payments (new option)
                break;
            case 7:
                exitProgram(); // Corrected by adding a semicolon here
                System.out.println("Exiting the program. Goodbye!");// Exit
                break;
            default:
                System.out.println("Invalid option. Please choose a number between 1 and 7.");
        }
    }
    /**
     * Exits the program.
     */
    private void exitProgram() {
        System.out.println("Exiting the program. Goodbye!");  // Print a goodbye message
        System.exit(0);  // Exit the program
    }

    /**
     * Registers a new member by collecting their details and passing them to the controller.
     */
    private void registerMember() {


        System.out.print("Enter member name: ");
        String name = scanner.nextLine();
        System.out.print("Enter age: ");
        int age = Integer.parseInt(scanner.nextLine());
        System.out.print("Enter member email: ");
        String email = scanner.nextLine();
        System.out.println("Enter city of member");
        String city = scanner.nextLine();
        System.out.println("Enter street of member");
        String street = scanner.nextLine();
        System.out.println("Enter region of member");
        String region = scanner.nextLine();
        System.out.print("Enter Zip code: ");
        int zipcode = Integer.parseInt(scanner.nextLine());
        System.out.print("Enter membership type (Junior/Senior, Competitive/Exercise): ");
        String membershipType = scanner.nextLine();
        System.out.print("Enter activity type (Breaststroke, Crawl, Backcrawl or Butterfly):");
        String activityType = scanner.nextLine();
        System.out.print("Enter phone number (8 digits): ");
        int phoneNumber = Integer.parseInt(scanner.nextLine());

        MembershipStatus membershipStatus = MembershipStatus.ACTIVE;  // Default membership status
        PaymentStatus paymentStatus = PaymentStatus.PENDING;  // Default payment status

        // Call the controller to register the new member
        Member newMember = memberController.registerMember(name, email, city, street, region, zipcode, membershipType, membershipStatus,activityType, paymentStatus ,age, phoneNumber);

        // Create an automatic payment after registering the new member
        if (newMember != null) {
            paymentController.registerPayment(newMember.getMemberId(), paymentController.calculateMembershipFeeForMember(newMember.getMemberId()));
        }
    }


    /**
     * Updates an existing member's information based on the provided member ID and new details.
     */
    private void updateMember() {


        System.out.print("Enter member ID to update: ");
        int memberId = Integer.parseInt(scanner.nextLine());

        System.out.print("Enter new name: ");
        String name = scanner.nextLine();
        System.out.print("Enter new email: ");
        String email = scanner.nextLine();
        System.out.print("Enter new age: ");
        int age = Integer.parseInt(scanner.nextLine());
        System.out.print("Enter new city: ");
        String city = scanner.nextLine();
        System.out.print("Enter new street: ");
        String street = scanner.nextLine();
        System.out.print("Enter new region: ");
        String region = scanner.nextLine();
        System.out.print("Enter new zip code: ");
        int zipcode = Integer.parseInt(scanner.nextLine());
        System.out.print("Enter new membership type (Junior/Senior, Competitive/Exercise): ");
        String membershipType = scanner.nextLine();
        System.out.println("Enter new activity type (Crawl, Backcrawl, Breathstroke or Butterfly):");
        String activitytype = scanner.nextLine();
        System.out.print("Enter new phone number (8 digits): ");
        int phoneNumber = Integer.parseInt(scanner.nextLine());

        MembershipStatus membershipStatus = MembershipStatus.ACTIVE;  // Default to ACTIVE
        PaymentStatus paymentStatus = PaymentStatus.PENDING;  // Default to PENDING

        // Call the controller's updateMember method with all new attributes
<<<<<<< HEAD
        memberController.updateMember(memberId, name, email, age, city, street, region, zipcode, membershipType,  membershipStatus,activitytype, paymentStatus, phoneNumber);
=======
        memberController.updateMember(memberId, name, email, age, city, street, region, zipcode, membershipType, membershipStatus, paymentStatus, phoneNumber);
>>>>>>> 9a61e8f7
    }

    /**
     * Deletes a member by their ID.
     */
    private void deleteMember() {
        System.out.println("Enter Member's ID:");
        int memberId = Integer.parseInt(scanner.nextLine());
        boolean success = memberController.deleteMember(memberId);
        if (success) {
            System.out.println("Member successfully deleted.");
        } else {
            System.out.println("Member not found, please check the ID and try again.");
        }
    }

    /**
     * Searches for members by ID, name, or phone number.
     */
    private void searchMembers() {
        System.out.print("Enter search query (ID, name, or phone number): ");
        String query = scanner.nextLine();
        List<Member> results = memberController.searchMembers(query);

        if (results.isEmpty()) {
            System.out.println("No members found matching the query.");
        } else {
            System.out.println("\n--- Search Results ---");
            results.forEach(member ->
                    System.out.println("ID: " + member.getMemberId() +
                            ", Name: " + member.getName() +
                            ", Membership: " + member.getMembershipDescription() +
                            ", Phone: " + member.getPhoneNumber() +
                            ", Email: " + member.getEmail()));
        }
    }

    /**
     * Handles payment-related operations: Registering payments and viewing payments.
     */
    private void handlePayments() {
        System.out.println("\n--- Payment Management ---");
        System.out.println("1. Register Payment");
        System.out.println("2. View Payments for Member");
        System.out.println("3. Filter Members by Payment Status");
        System.out.println("4. View Payment Summary");  // Added Payment Summary option
        System.out.println("5. Exit to Main Menu");

        System.out.print("Please choose an option (1-5): ");
        int paymentOption = Integer.parseInt(scanner.nextLine());

        switch (paymentOption) {
            case 1:
                registerPayment();  // Register a new payment
                break;
            case 2:
                viewPaymentsForMember();  // View payment history for the member
                break;
            case 3:
                filterMembersByPaymentStatus();  // Filter members by payment status
                break;
            case 4:
                paymentController.viewPaymentSummary(); // Show payment summary
                break;
            case 5:
                return;  // Exit to main menu
            default:
                System.out.println("Invalid option. Please choose a valid number.");
        }
    }


    /**
     * Registers a new payment for a member by entering member ID and payment amount.
     */
    private void registerPayment() {
        System.out.print("Enter member ID to register payment: ");
        int memberId = Integer.parseInt(scanner.nextLine());
        System.out.print("Enter payment amount: ");
        double amount = Double.parseDouble(scanner.nextLine());

        // Call the PaymentController to register the payment
        paymentController.registerPayment(memberId, amount);
    }

    /**
     * Displays all payments made by a specific member.
     */
    private void viewPaymentsForMember() {
        System.out.print("Enter member ID to view payments: ");
        int memberId = Integer.parseInt(scanner.nextLine());

        // Call the PaymentController to view payments for the member
        paymentController.viewPaymentsForMember(memberId);
    }

    private void viewPaymentSummary() {
        System.out.println("Payment Summary: ");
        // Here, you can add logic to summarize total payments, paid members, etc.
        // For example, we can get a list of all payments from PaymentController and sum them.
        List<Member> paidMembers = paymentController.getMembersPaidList();
        double totalPayments = paidMembers.stream()
                .mapToDouble(member -> paymentController.calculateMembershipFeeForMember(member.getMemberId()))
                .sum();
        System.out.println("Total Payments Made: " + totalPayments);
        System.out.println("Number of Members Paid: " + paidMembers.size());
    }

    private void filterMembersByPaymentStatus() {
        System.out.println("Enter payment status (COMPLETE or PENDING): ");
        String statusInput = scanner.nextLine().toUpperCase();
        PaymentStatus paymentStatus = PaymentStatus.valueOf(statusInput);

        List<Member> filteredMembers = paymentController.getMembersByPaymentStatus(paymentStatus);
        System.out.println("Members with payment status " + paymentStatus + ":");
        filteredMembers.forEach(member -> System.out.println("ID: " + member.getMemberId() + ", Name: " + member.getName()));
    }
}<|MERGE_RESOLUTION|>--- conflicted
+++ resolved
@@ -1,11 +1,11 @@
 package swimclub.ui;
 
+import TreasurerDashboard.TreasurerDashboard;
 import swimclub.controllers.MemberController;
 import swimclub.controllers.PaymentController;
 import swimclub.models.Member;
 import swimclub.models.MembershipStatus;
 import swimclub.models.PaymentStatus;
-import swimclub.repositories.MemberRepository;
 
 import java.util.List;
 import java.util.Scanner;
@@ -47,8 +47,6 @@
      * Prints the main menu of the user interface.
      */
     private void printMenu() {
-
-
         System.out.println("\n--- Swim Club Member Management ---");
         System.out.println("1. Register New Member");
         System.out.println("2. Search Members");
@@ -59,7 +57,6 @@
         System.out.println("7. Exit");
         System.out.print("Please choose an option (1-7): ");
     }
-
 
     /**
      * Reads user input to select an option from the menu.
@@ -147,19 +144,20 @@
         System.out.print("Enter phone number (8 digits): ");
         int phoneNumber = Integer.parseInt(scanner.nextLine());
 
-        MembershipStatus membershipStatus = MembershipStatus.ACTIVE;  // Default membership status
+        // You might need to define default values for membership status and payment status
+        // As they are part of the member class, let's use ACTIVE for membership status and PENDING for payment status
+        MembershipStatus membershipStatus = MembershipStatus.ACTIVE;  // Assuming the default membership status is ACTIVE
         PaymentStatus paymentStatus = PaymentStatus.PENDING;  // Default payment status
 
         // Call the controller to register the new member
         Member newMember = memberController.registerMember(name, email, city, street, region, zipcode, membershipType, membershipStatus,activityType, paymentStatus ,age, phoneNumber);
 
-        // Create an automatic payment after registering the new member
+        //creates an automatic payment after registering the new member, based on age and membershipstatus.
         if (newMember != null) {
             paymentController.registerPayment(newMember.getMemberId(), paymentController.calculateMembershipFeeForMember(newMember.getMemberId()));
         }
     }
 
-
     /**
      * Updates an existing member's information based on the provided member ID and new details.
      */
@@ -169,6 +167,7 @@
         System.out.print("Enter member ID to update: ");
         int memberId = Integer.parseInt(scanner.nextLine());
 
+        // Gather all the required updated attributes
         System.out.print("Enter new name: ");
         String name = scanner.nextLine();
         System.out.print("Enter new email: ");
@@ -190,15 +189,13 @@
         System.out.print("Enter new phone number (8 digits): ");
         int phoneNumber = Integer.parseInt(scanner.nextLine());
 
+        // Assuming the membership status is ACTIVE and payment status is PENDING for updates
+        // You can update this logic if you want the user to choose these attributes
         MembershipStatus membershipStatus = MembershipStatus.ACTIVE;  // Default to ACTIVE
         PaymentStatus paymentStatus = PaymentStatus.PENDING;  // Default to PENDING
 
         // Call the controller's updateMember method with all new attributes
-<<<<<<< HEAD
-        memberController.updateMember(memberId, name, email, age, city, street, region, zipcode, membershipType,  membershipStatus,activitytype, paymentStatus, phoneNumber);
-=======
-        memberController.updateMember(memberId, name, email, age, city, street, region, zipcode, membershipType, membershipStatus, paymentStatus, phoneNumber);
->>>>>>> 9a61e8f7
+        memberController.updateMember(memberId, name, email, age, city, street, region, zipcode, membershipType, membershipStatus,activitytype, paymentStatus, phoneNumber);
     }
 
     /**
@@ -270,7 +267,6 @@
         }
     }
 
-
     /**
      * Registers a new payment for a member by entering member ID and payment amount.
      */
