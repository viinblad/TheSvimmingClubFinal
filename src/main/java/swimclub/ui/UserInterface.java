--- conflicted
+++ resolved
@@ -735,7 +735,7 @@
                 // updates the payment rates.
                 paymentController.setPaymentRates(newJuniorPrice, newSeniorPrice);
 
-                // print-outs the new updated payment rates.
+                // print outs the new updated payment rates.
                 System.out.println("You have now updated the prices. The updated payment rates:");
                 System.out.println("Yearly junior-membership price: " + df.format(paymentController.getPaymentRates()[0]) + " DKK");
                 System.out.println("Yearly senior-membership price: " + df.format(paymentController.getPaymentRates()[1]) + " DKK");
@@ -962,8 +962,6 @@
     }
 
 
-
-
     private void addCompetitionResult() {
         System.out.println("\n--- Add Competition Result ---");
 
@@ -985,6 +983,7 @@
         }
 
         Member member = memberController.findMemberById(memberId);
+
         if (member == null) {
             System.out.println("No member found with the given ID.");
             return;
@@ -1111,8 +1110,6 @@
             }
         }
     }
-
-
 
 
     private void manageCompetitions() {
@@ -1141,7 +1138,6 @@
         } while (competitionOption != 4); // Exit loop when option 4 is selected
     }
 
-
     private void manageTrainingResults() {
         int trainingResultsOption;
         do {
@@ -1259,21 +1255,14 @@
             }
         }
 
-<<<<<<< HEAD
-        System.out.print("Enter date of training (dd-MM-yyyy):");
-        String date = scanner.nextLine().trim();
-
-        try {
-            trainingResultsController.addTrainingResults(member, activityType, time, date, level);
-            System.out.println("Training results succesfully added.");
-=======
 
         try {
             trainingResultsController.addTrainingResults(member, activityType, length, time, trainingDate.toString(), level);
             System.out.println("Training result added successfully.");
->>>>>>> d505f096
+            trainingResultsController.addTrainingResults(member, activityType, time, date, level);
+            System.out.println("Training results succesfully added.");
         } catch (Exception e) {
-            System.out.println("Error adding training result: " + e.getMessage());
+            System.out.println("Error adding training result." + e.getMessage());
         }
     }
 
@@ -1288,8 +1277,4 @@
             }
         }
     }
-    /**
-     * Manages training results (add, view, etc.).
-     */
-
 }