--- conflicted
+++ resolved
@@ -968,7 +968,6 @@
             System.out.println("No member found with the given ID.");
             return;
         }
-<<<<<<< HEAD
 
         String eventName;
         while (true) {
@@ -992,8 +991,6 @@
                 System.out.println("Invalid activity type. Please enter one of the valid options.");
             }
         }
-=======
->>>>>>> 544f0889
 
         int placement;
         while (true) {
@@ -1065,10 +1062,7 @@
         }
     }
 
-<<<<<<< HEAD
-=======
-
->>>>>>> 544f0889
+
     private void manageCompetitions() {
         int competitionOption;
         do {
@@ -1095,8 +1089,6 @@
         } while (competitionOption != 4); // Exit loop when option 4 is selected
     }
 
-<<<<<<< HEAD
-=======
     private void manageTrainingResults() {
         int trainingResultsOption;
         do {
@@ -1124,7 +1116,6 @@
 
     }
 
->>>>>>> 544f0889
     private void viewMemberTrainingResults() {
         System.out.println("---View Members training results---");
         System.out.print("Enter memberID:");
