--- conflicted
+++ resolved
@@ -60,7 +60,7 @@
             printMenu();  // Display the main menu
             option = getUserInput();  // Get user's input option
             handleOption(option);  // Handle the option selected by the user
-        } while (option != 9); // Exit when the user selects option 8
+        } while (option != 10); // Exit when the user selects option 8
     }
 
     /**
@@ -498,6 +498,7 @@
 
         try {
             teamController.removeMemberFromTeam(teamName, member);
+            memberController.removeTeamFromMember(member);
             System.out.println("Member '" + member.getName() + "' removed from team '" + teamName + "'.");
         } catch (IllegalArgumentException e) {
             System.out.println("Error removing member from team: " + e.getMessage());
@@ -1148,25 +1149,26 @@
             System.out.println("1. Add training results");
             System.out.println("2. View training results for member");
             System.out.println("3. View all training results");
-            System.out.println("4. View top 5 results for each disciplin");
+            System.out.println("4. View top 5 results for each discipline");
             System.out.println("5. Back to Main Menu");
             System.out.print("Please choose an option (1-5): ");
 
             try {
                 trainingResultsOption = Integer.parseInt(scanner.nextLine());
-                switch (trainingResultsOption) {
-                    case 1 -> addTrainingResults(); // Add training results to a member's record
-                    case 2 -> viewMemberTrainingResults(); // View specific member's results
-                    case 3 -> viewAllTrainingResults(); // View all training results
-                    case 4 -> viewTop5Results(); // View top 5 results per discipline
+                switch (trainingResultsOption){
+                    case 1 -> addTrainingResults(); //Add trainingResults to member
+                    case 2 -> viewMemberTrainingResults(); // View results for specific member
+                    case 3 -> viewAllTrainingResults(); // View every training result
+                    case 4 -> viewTop5Results();
                     case 5 -> System.out.println("Returning to Main Menu..."); // Exit submenu
                     default -> System.out.println("Invalid option. Please choose a number between 1 and 5.");
                 }
             } catch (NumberFormatException e) {
-                System.out.println("Invalid input. Please enter a number between 1 and 3.");
+                System.out.println("Invalid input. Please enter a number between 1 and 5.");
                 trainingResultsOption = -1;
             }
-        } while (trainingResultsOption != 5); // Exit loop when option 5 is selected
+        } while (trainingResultsOption != 5); // Exit loop when option 4 is selected
+
     }
 
     /**
@@ -1174,7 +1176,6 @@
      * Handles invalid inputs gracefully.
      */
     private void viewTop5Results() {
-<<<<<<< HEAD
         int inputOptions = -1;  // Start with an invalid choice
         while (inputOptions < 1 || inputOptions > 4) {  // Loop until valid input
             System.out.println("\n---Results menu---");
@@ -1227,21 +1228,6 @@
                 break;
             default:
                 break;
-=======
-        int inputOptions;
-        System.out.println("\n---Results menu---");
-        System.out.println("1. top five results in CRAWL");
-        System.out.println("2. top five results in BACKCRAWL");
-        System.out.println("3. top five results in BREASTSTROKE");
-        System.out.println("4. top five results in BUTTERFLY");
-
-        inputOptions = Integer.parseInt(scanner.nextLine());
-
-        if (inputOptions == 1) {
-            trainingResultsController.top5Crawl();
-        } else if (inputOptions == 2) {
-            trainingResultsController.top5BackCrawl();
->>>>>>> c2c00c43
         }
 
     }
@@ -1287,7 +1273,7 @@
         MembershipLevel level = null;
 
         if (member == null) {
-            System.out.println("No member found with given ID.");
+            System.out.println("No member found wtih given ID.");
             return;
         }
 
