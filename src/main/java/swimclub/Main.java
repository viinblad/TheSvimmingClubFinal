--- conflicted
+++ resolved
@@ -39,55 +39,30 @@
                 trainingResultsFilePath
         );
 
-<<<<<<< HEAD
-        // Initialize the FileHandler for members, payments, reminders, and teams
-        FileHandler fileHandler = new FileHandler(memberFilePath,
-                paymentFilePath,
-                reminderFilePath,
-                paymentRatesFilePath,
-                teamsFilePath,
-                competitionResultsFilePath,
-                staffFilePath,
-                trainingResultsFilePath);
+
 
         // Initialize the repositories, passing the respective FileHandlers
-=======
-        // Initialize repositories for member data, payments, competition results, staff, and training results
->>>>>>> c2c00c43
         MemberRepository memberRepository = new MemberRepository(fileHandler);
         PaymentRepository paymentRepository = new PaymentRepository(reminderFilePath); // Pass the reminder file path
         CompetitionResultRepository competitionResultRepository = new CompetitionResultRepository(fileHandler, competitionResultsFilePath);
+
         StaffRepository staffRepository = new StaffRepository(fileHandler);
-<<<<<<< HEAD
+
         TrainingResultsRepository trainingResultsRepository = new TrainingResultsRepository(fileHandler,trainingResultsFilePath);
         AuthRepository authRepository = new AuthRepository(authFilePath);
 
-=======
-        TrainingResultsRepository trainingResultsRepository = new TrainingResultsRepository(fileHandler,trainingResultsFilePath,memberRepository);
->>>>>>> c2c00c43
         // Load members, payments, and teams from the file
         memberRepository.reloadMembers(); // Load member data
         paymentRepository.loadPayments(paymentFilePath, memberRepository); // Load payment data
+
         competitionResultRepository.loadResults(memberRepository); // Load competition results
-<<<<<<< HEAD
-        trainingResultsRepository.loadResults(memberRepository); // Load training result
-
-
-        // Initialize services
-=======
         trainingResultsRepository.loadResults(memberRepository); // Load training results
 
         // Initialize services for handling member, payment, competition result, and training result logic
->>>>>>> c2c00c43
         MemberService memberService = new MemberService(memberRepository);
         PaymentService paymentService = new PaymentService(paymentRepository, fileHandler);
         CompetitionResultService competitionResultService = new CompetitionResultService(competitionResultRepository);
         TrainingResultsService trainingResultsService = new TrainingResultsService(trainingResultsRepository);
-<<<<<<< HEAD
-        TeamRepository teamRepository = new TeamRepository(fileHandler);
-        teamRepository.loadTeams(memberRepository, staffRepository);
-        TeamService teamService = new TeamService(teamRepository);
-=======
 
         // Initialize TeamRepository and load teams from file
         TeamRepository teamRepository = new TeamRepository(fileHandler);
@@ -97,12 +72,11 @@
         TeamService teamService = new TeamService(teamRepository);
 
         // Initialize StaffService for managing staff members
->>>>>>> c2c00c43
         StaffService staffService = new StaffService(staffRepository);
         AuthService authService = new AuthService(authRepository);
 
 
-        // Instantiate controllers that handle user interactions and logic delegation
+        // Instantiate the controllers
         MemberController memberController = new MemberController(memberService, memberRepository);
         TeamController teamController = new TeamController(teamService);  // Pass TeamService to TeamController
         StaffController staffController = new StaffController(staffService, staffRepository);
@@ -118,14 +92,7 @@
                 adminController
         );
 
-<<<<<<< HEAD
 
-        // Instantiate the UserInterface, passing all controllers (including teamController)
-        UserInterface userInterface = new UserInterface(memberController, paymentController, teamController, competitionResultController, staffController,trainingResultsController, adminController);
-
-=======
-        CompetitionResultController competitionResultController = new CompetitionResultController(competitionResultService);
-        TrainingResultsController trainingResultsController = new TrainingResultsController(trainingResultsService, trainingResultsRepository);
 
         // Instantiate the UserInterface and pass all controllers to it
         UserInterface userInterface = new UserInterface(
@@ -134,9 +101,9 @@
                 teamController,
                 competitionResultController,
                 staffController,
-                trainingResultsController
+                trainingResultsController,
+                adminController
         );
->>>>>>> c2c00c43
 
         // Start the User Interface to handle interactions with the user
         userInterface.start();
