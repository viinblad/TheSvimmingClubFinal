--- conflicted
+++ resolved
@@ -21,19 +21,11 @@
     public ActivityType type() {
         return type;
     }
-<<<<<<< HEAD
-
-    public ActivityType getType() {
-        return type;
-    }
-
-=======
     /**
      * Updates the ActivityType of this object.
      *
      * @param type The new ActivityType to set.
      */
->>>>>>> cf7f7590
     public void setType(ActivityType type) {
         this.type = type;
     }
