--- conflicted
+++ resolved
@@ -1,7 +1,4 @@
 package swimclub.models;
-
-import java.util.ArrayList;
-import java.util.List;
 
 /**
  * Abstract base class representing a member.
@@ -17,7 +14,6 @@
     private int zipcode;                 // Zip code number of the member
     private MembershipType membershipType; // Membership type (e.g., Competitive Junior)
     private MembershipStatus membershipStatus; // Membership status (active/passive)
-    private ActivityType activityType;   // Members form of activity
     private PaymentStatus paymentStatus; // Payment status
     private int age;                     // Age of the member
     private int phoneNumber;             // Phone number of the member
@@ -27,20 +23,16 @@
      * Constructor for initializing a Member object.
      */
     public Member(String memberId, String name, String email, String city, String street,
-<<<<<<< HEAD
-                  String region, int zipcode,MembershipType membershipType, MembershipStatus membershipStatus,ActivityType activityType, PaymentStatus paymentStatus, int age, int phoneNumber) {
-=======
                   String region, int zipcode, MembershipType membershipType,
-                  MembershipStatus membershipStatus, PaymentStatus paymentStatus,
+                  MembershipStatus membershipStatus,ActivityType activityType, PaymentStatus paymentStatus,
                   int age, int phoneNumber) {
->>>>>>> 9a61e8f7
         this.memberId = Integer.parseInt(memberId); // Parse memberId from String to int
         this.name = name;
         this.email = email;
         this.city = city;
         this.street = street;
         this.region = region;
-        this.zipcode = zipcode;
+        this.zipcode =  zipcode;
         this.membershipType = membershipType;
         this.membershipStatus = membershipStatus;
         this.activityType = activityType;
@@ -53,58 +45,89 @@
     // Get Methods
     // -----------------------------------------------------------------------------------------------------
 
+    /**
+     * @return The unique ID of the member.
+     */
     public int getMemberId() {
         return this.memberId;
     }
 
+
+
+    /**
+     * @return The full name of the member.
+     */
     public String getName() {
         return this.name;
     }
 
+    /**
+     * @return The email address of the member.
+     */
     public String getEmail() {
         return this.email;
     }
 
+    /**
+     *
+     * @return the city of the member
+     */
     public String getCity() {
         return this.city;
     }
-
+    /**
+     *
+     * @return the street of the member
+     */
     public String getStreet() {
         return this.street;
     }
-
+    /**
+     *
+     * @return the region of the member
+     */
     public String getRegion() {
         return this.region;
     }
 
+    /**
+     * @return The zip code of the member.
+     */
     public int getZipcode() {
         return this.zipcode;
     }
 
+    /**
+     * @return The membership type of the member as a descriptive string.
+     */
     public MembershipType getMembershipType() {
         return this.membershipType;
     }
 
+
     public MembershipStatus getMembershipStatus() {
         return this.membershipStatus;
     }
 
-<<<<<<< HEAD
     public ActivityType getActivityType() {
         return activityType;
     }
 
-    public PaymentStatus getPaymentStatus () {
-=======
     public PaymentStatus getPaymentStatus() {
->>>>>>> 9a61e8f7
         return this.paymentStatus;
     }
 
+
+    /**
+     * @return The age of the member.
+     */
     public int getAge() {
         return this.age;
     }
 
+    /**
+     * @return The phone number of the member.
+     */
     public int getPhoneNumber() {
         return this.phoneNumber;
     }
@@ -116,60 +139,104 @@
     // -----------------------------------------------------------------------------------------------------
     // Set Methods
     // -----------------------------------------------------------------------------------------------------
-
+    /**
+     * @param memberId  The unique ID of the member.
+     */
     public void setMemberId(int memberId) {
         this.memberId = memberId;
     }
 
+    /**
+     * Updates the full name of the member.
+     *
+     * @param name The new name of the member.
+     */
     public void setName(String name) {
         this.name = name;
     }
 
+    /**
+     * Updates the email address of the member.
+     *
+     * @param email The new email address of the member.
+     */
     public void setEmail(String email) {
         this.email = email;
     }
-
+    /**
+     * Updates the street of the member.
+     *
+     * @param city The new address of the member
+     */
     public void setCity(String city) {
         this.city = city;
     }
 
+
+    /**
+     * Updates the street of the member.
+     *
+     * @param street The new address of the member
+     */
     public void setStreet(String street) {
         this.street = street;
     }
-
+    /**
+     * Updates the street of the member.
+     *
+     * @param region The new address of the member
+     */
     public void setRegion(String region) {
         this.region = region;
     }
 
+    /**
+     * Updates the age of the member.
+     *
+     * @param zipcode The new age of the member.
+     */
     public void setZipcode(int zipcode) {
         this.zipcode = zipcode;
     }
 
+    /**
+     * Updates the membership type of the member.
+     *
+     * @param membershipType The new membership type of the member.
+     */
     public void setMembershipType(MembershipType membershipType) {
         this.membershipType = membershipType;
     }
 
     public void setMembershipStatus(MembershipStatus membershipStatus) {
         this.membershipStatus = membershipStatus;
-    }
-
-<<<<<<< HEAD
+
     }
 
     public void setActivityType(ActivityType activityType) {
         this.activityType = activityType;
     }
 
-=======
->>>>>>> 9a61e8f7
     public void setPaymentStatus(PaymentStatus paymentStatus) {
         this.paymentStatus = paymentStatus;
     }
 
+
+
+    /**
+     * Updates the age of the member.
+     *
+     * @param age The new age of the member.
+     */
     public void setAge(int age) {
         this.age = age;
     }
 
+    /**
+     * Updates the phone number of the member.
+     *
+     * @param phoneNumber The new phone number of the member.
+     */
     public void setPhoneNumber(int phoneNumber) {
         this.phoneNumber = phoneNumber;
     }
@@ -215,5 +282,10 @@
     // Abstract Method
     // -----------------------------------------------------------------------------------------------------
 
+    /**
+     * Abstract method to be implemented by subclasses to provide specific membership descriptions.
+     *
+     * @return A string describing the member's type and attributes.
+     */
     public abstract String getMembershipDescription();
 }