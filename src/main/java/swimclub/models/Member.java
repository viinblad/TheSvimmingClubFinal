package swimclub.models;

/**
 * Abstract base class representing a member.
 * Contains common attributes and methods for all members in the swim club.
 */
public abstract class Member {
    private int memberId;                // Unique identifier for the member
    private String name;                 // Full name of the member
    private String email;                // Email address of the member
    private String city;                 // Living city of the member
    private String street;               // Street Address of the member
    private String region;               // Living region of the member
    private int zipcode;                 // Zip code number of the member
    private MembershipType membershipType; // Membership type (e.g., Competitive Junior)
    private MembershipStatus membershipStatus;
    private PaymentStatus paymentStatus;
    private int age;                     // Age of the member
    private int phoneNumber;             // Phone number of the member

    /**
     * Constructor for initializing a Member object.
     *
     * @param memberId       Unique ID of the member (parsed as int).
     * @param name           Full name of the member.
     * @param city           Living city of the member
     * @param region         Living region of the member
     * @param street         Living street of the member
     * @param zipcode        Living zip code of the member
     * @param email          Email address of the member.
     * @param membershipType The membership type of the member.
     * @param age            Age of the member.
     * @param phoneNumber    Phone number of the member.
     */
<<<<<<< HEAD
    public Member(String memberId, String name, String email, MembershipType membershipType, MembershipStatus membershipStatus, PaymentStatus paymentStatus, int age, int phoneNumber) {
        this.memberId = Integer.parseInt(memberId); // Parse memberId from String to int
        this.name = name;
        this.email = email;
        this.membershipType = membershipType;      // Use MembershipType directly
        this.membershipStatus = membershipStatus;
        this.paymentStatus = paymentStatus;
=======
    public Member(String memberId, String name, String email, String city, String street,
                  String region, int zipcode,MembershipType membershipType, int age, int phoneNumber) {
        this.memberId = Integer.parseInt(memberId); // Parse memberId from String to int
        this.name = name;
        this.email = email;
        this.city = city;
        this.street = street;
        this.region = region;
        this.zipcode =  zipcode;
        this.membershipType = membershipType;
>>>>>>> 8a4914b3
        this.age = age;
        this.phoneNumber = phoneNumber;
    }

    // -----------------------------------------------------------------------------------------------------
    // Get Methods
    // -----------------------------------------------------------------------------------------------------

    /**
     * @return The unique ID of the member.
     */
    public int getMemberId() {
        return this.memberId;
    }



    /**
     * @return The full name of the member.
     */
    public String getName() {
        return this.name;
    }

    /**
     * @return The email address of the member.
     */
    public String getEmail() {
        return this.email;
    }

    /**
     *
     * @return the city of the member
     */
    public String getCity() {
        return this.city;
    }
    /**
     *
     * @return the street of the member
     */
    public String getStreet() {
        return this.street;
    }
    /**
     *
     * @return the region of the member
     */
    public String getRegion() {
        return this.region;
    }

    /**
     * @return The zip code of the member.
     */
    public int getZipcode() {
        return this.zipcode;
    }

    /**
     * @return The membership type of the member as a descriptive string.
     */
    public MembershipType getMembershipType() {
        return this.membershipType;
    }

    public MembershipStatus getMembershipStatus() {
        return this.membershipStatus;
    }

    /**
     * @return The age of the member.
     */
    public int getAge() {
        return this.age;
    }

    /**
     * @return The phone number of the member.
     */
    public int getPhoneNumber() {
        return this.phoneNumber;
    }

    public PaymentStatus getPaymentStatus () {
        return this.paymentStatus;
    }

    // -----------------------------------------------------------------------------------------------------
    // Set Methods
    // -----------------------------------------------------------------------------------------------------
    /**
     * @param memberId  The unique ID of the member.
     */
    public void setMemberId(int memberId) {
        this.memberId = memberId;
    }

    /**
     * Updates the full name of the member.
     *
     * @param name The new name of the member.
     */
    public void setName(String name) {
        this.name = name;
    }

    /**
     * Updates the email address of the member.
     *
     * @param email The new email address of the member.
     */
    public void setEmail(String email) {
        this.email = email;
    }
    /**
     * Updates the street of the member.
     *
     * @param city The new address of the member
     */
    public void setCity(String city) {
        this.city = city;
    }


    /**
     * Updates the street of the member.
     *
     * @param street The new address of the member
     */
    public void setStreet(String street) {
        this.street = street;
    }
    /**
     * Updates the street of the member.
     *
     * @param region The new address of the member
     */
    public void setRegion(String region) {
        this.region = region;
    }

    /**
     * Updates the age of the member.
     *
     * @param zipcode The new age of the member.
     */
    public void setZipcode(int zipcode) {
        this.zipcode = zipcode;
    }

    /**
     * Updates the membership type of the member.
     *
     * @param membershipType The new membership type of the member.
     */
    public void setMembershipType(MembershipType membershipType) {
        this.membershipType = membershipType;
    }

    /**
     * Updates the age of the member.
     *
     * @param age The new age of the member.
     */
    public void setAge(int age) {
        this.age = age;
    }

    /**
     * Updates the phone number of the member.
     *
     * @param phoneNumber The new phone number of the member.
     */
    public void setPhoneNumber(int phoneNumber) {
        this.phoneNumber = phoneNumber;
    }

    public void setPaymentStatus (PaymentStatus paymentStatus) {
        this.paymentStatus = paymentStatus;
    }

    // -----------------------------------------------------------------------------------------------------
    // Abstract Method
    // -----------------------------------------------------------------------------------------------------

    /**
     * Abstract method to be implemented by subclasses to provide specific membership descriptions.
     *
     * @return A string describing the member's type and attributes.
     */
    public abstract String getMembershipDescription();
}<|MERGE_RESOLUTION|>--- conflicted
+++ resolved
@@ -13,8 +13,6 @@
     private String region;               // Living region of the member
     private int zipcode;                 // Zip code number of the member
     private MembershipType membershipType; // Membership type (e.g., Competitive Junior)
-    private MembershipStatus membershipStatus;
-    private PaymentStatus paymentStatus;
     private int age;                     // Age of the member
     private int phoneNumber;             // Phone number of the member
 
@@ -32,15 +30,6 @@
      * @param age            Age of the member.
      * @param phoneNumber    Phone number of the member.
      */
-<<<<<<< HEAD
-    public Member(String memberId, String name, String email, MembershipType membershipType, MembershipStatus membershipStatus, PaymentStatus paymentStatus, int age, int phoneNumber) {
-        this.memberId = Integer.parseInt(memberId); // Parse memberId from String to int
-        this.name = name;
-        this.email = email;
-        this.membershipType = membershipType;      // Use MembershipType directly
-        this.membershipStatus = membershipStatus;
-        this.paymentStatus = paymentStatus;
-=======
     public Member(String memberId, String name, String email, String city, String street,
                   String region, int zipcode,MembershipType membershipType, int age, int phoneNumber) {
         this.memberId = Integer.parseInt(memberId); // Parse memberId from String to int
@@ -51,7 +40,6 @@
         this.region = region;
         this.zipcode =  zipcode;
         this.membershipType = membershipType;
->>>>>>> 8a4914b3
         this.age = age;
         this.phoneNumber = phoneNumber;
     }
@@ -119,10 +107,6 @@
         return this.membershipType;
     }
 
-    public MembershipStatus getMembershipStatus() {
-        return this.membershipStatus;
-    }
-
     /**
      * @return The age of the member.
      */
@@ -137,10 +121,6 @@
         return this.phoneNumber;
     }
 
-    public PaymentStatus getPaymentStatus () {
-        return this.paymentStatus;
-    }
-
     // -----------------------------------------------------------------------------------------------------
     // Set Methods
     // -----------------------------------------------------------------------------------------------------
@@ -231,10 +211,6 @@
         this.phoneNumber = phoneNumber;
     }
 
-    public void setPaymentStatus (PaymentStatus paymentStatus) {
-        this.paymentStatus = paymentStatus;
-    }
-
     // -----------------------------------------------------------------------------------------------------
     // Abstract Method
     // -----------------------------------------------------------------------------------------------------
