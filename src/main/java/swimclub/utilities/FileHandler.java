package swimclub.utilities;

import swimclub.models.*;
import swimclub.repositories.MemberRepository;
import swimclub.repositories.StaffRepository;

import java.io.*;
import java.time.LocalDate;
import java.util.ArrayList;
import java.util.List;

/**
 * FileHandler handles saving and loading Member, Payment, Reminder, and Team data to and from a file.
 */
public class FileHandler {
    private String memberFilePath;
    private String paymentFilePath;
    private String reminderFilePath;
    private String paymentRatesFilePath;
    private String teamsFilePath;
<<<<<<< HEAD
    private String competitionResultsFilePath;
    private String trainingResultsFilePath;
=======
    private String staffFilePath;
>>>>>>> 6738de30

    /**
     * Constructor for FileHandler.
     *
     * @param memberFilePath       Path to the file for saving/loading member data.
     * @param paymentFilePath      Path to the file for saving/loading payment data.
     * @param reminderFilePath     Path to the file for saving/loading reminder data.
     * @param paymentRatesFilePath Path to the file for saving/loading payment rates.
     * @param teamFilePath         Path to the file for saving/loading team data.
     */
    public FileHandler(String memberFilePath, String paymentFilePath, String reminderFilePath,
<<<<<<< HEAD
                       String paymentRatesFilePath, String teamFilePath, String competitionResultsFilePath,String trainingResultsFilePath) {
=======
                       String paymentRatesFilePath, String teamFilePath, String competitionResultsFilePath, String staffFilePath) {

>>>>>>> 6738de30
        this.memberFilePath = memberFilePath;
        this.paymentFilePath = paymentFilePath;
        this.reminderFilePath = reminderFilePath;
        this.paymentRatesFilePath = paymentRatesFilePath;
        this.teamsFilePath = teamFilePath;
<<<<<<< HEAD
        this.competitionResultsFilePath = competitionResultsFilePath;
        this.trainingResultsFilePath = trainingResultsFilePath;
=======
        this.staffFilePath = staffFilePath;
>>>>>>> 6738de30
    }

    // ---------------------------
    // Member Related Methods
    // ---------------------------

    /**
     * Saves all members to the specified file.
     *
     * @param members List of Member objects to save.
     */
    public void saveMembers(List<Member> members) {
        try (BufferedWriter writer = new BufferedWriter(new FileWriter(memberFilePath))) {
            for (Member member : members) {
                writer.write(formatMember(member)); // Format and save each member
                writer.newLine();
            }
        } catch (IOException e) {
            System.err.println("Error saving members: " + e.getMessage());
        }
    }

    /**
     * Loads members from the specified file.
     *
     * @return List of Member objects loaded from the file.
     */
    public List<Member> loadMembers() {
        List<Member> members = new ArrayList<>();
        try (BufferedReader reader = new BufferedReader(new FileReader(memberFilePath))) {
            String line;
            while ((line = reader.readLine()) != null) {
                if (!line.trim().isEmpty()) {
                    Member member = parseMember(line);
                    if (member != null) {
                        members.add(member);
                    }
                }
            }
        } catch (IOException e) {
            System.err.println("Error loading members: " + e.getMessage());
        }
        return members;
    }

    /**
     * Deletes a member from the file based on provided memberID.
     *
     * @param memberToDelete The member to delete.
     * @return true if deletion was successful, false otherwise.
     */
    public boolean deleteMember(Member memberToDelete) {
        boolean memberDeleted = false;
        List<Member> members = loadMembers(); // Load all members from file

        List<Member> updatedMembers = new ArrayList<>();
        int id = memberToDelete.getMemberId(); // Get the ID for the member to delete

        for (Member member : members) {
            if (member.getMemberId() == id) {
                memberDeleted = true; // Mark the member as deleted
            } else {
                updatedMembers.add(member); // Keep all other members
            }
        }

        if (memberDeleted) {
            saveMembers(updatedMembers); // Save the updated list without the deleted member
        }
        return memberDeleted;
    }

    // ---------------------------
    // Payment Related Methods
    // ---------------------------

    /**
     * Saves all payments to a file.
     *
     * @param payments List of Payment objects.
     * @param filePath Path to the payment file.
     */
    public void savePayments(List<Payment> payments, String filePath) {
        try (BufferedWriter writer = new BufferedWriter(new FileWriter(filePath))) {
            for (Payment payment : payments) {
                writer.write(formatPayment(payment));
                writer.newLine();
            }
        } catch (IOException e) {
            System.err.println("Error saving payments: " + e.getMessage());
        }
    }

    /**
     * Loads payments from a file.
     *
     * @param filePath         Path to the payment file.
     * @param memberRepository Repository to link payments to members.
     * @return List of Payment objects.
     */
    public List<Payment> loadPayments(String filePath, MemberRepository memberRepository) {
        List<Payment> payments = new ArrayList<>();
        try (BufferedReader reader = new BufferedReader(new FileReader(filePath))) {
            String line;
            while ((line = reader.readLine()) != null) {
                Payment payment = parsePayment(line, memberRepository);
                if (payment != null) {
                    payments.add(payment);
                }
            }
        } catch (IOException e) {
            System.err.println("Error loading payments: " + e.getMessage());
        }
        return payments;
    }

    // ---------------------------
    // Reminder Related Methods
    // ---------------------------

    /**
     * Saves all reminders to the specified file.
     *
     * @param reminders List of reminders to save.
     */
    public void saveReminders(List<String> reminders) {
        try (BufferedWriter writer = new BufferedWriter(new FileWriter(reminderFilePath))) {
            for (String reminder : reminders) {
                writer.write(reminder);
                writer.newLine();
            }
        } catch (IOException e) {
            System.err.println("Error saving reminders: " + e.getMessage());
        }
    }

    /**
     * Loads reminders from the specified file.
     *
     * @return List of reminders loaded from the file.
     */
    public List<String> loadReminders() {
        List<String> reminders = new ArrayList<>();
        try (BufferedReader reader = new BufferedReader(new FileReader(reminderFilePath))) {
            String line;
            while ((line = reader.readLine()) != null) {
                if (!line.trim().isEmpty()) {
                    reminders.add(line);
                }
            }
        } catch (IOException e) {
            System.err.println("Error loading reminders: " + e.getMessage());
        }
        return reminders;
    }

    /**
     * Deletes a specific reminder from the file.
     *
     * @param reminder The reminder to delete.
     * @return true if deletion was successful, false otherwise.
     */
    public boolean deleteReminder(String reminder) {
        List<String> reminders = loadReminders();
        boolean reminderDeleted = reminders.remove(reminder);

        if (reminderDeleted) {
            saveReminders(reminders);
        }
        return reminderDeleted;
    }

    // ---------------------------
    // Helper Methods
    // ---------------------------

    private String formatMember(Member member) {
        return member.getMemberId() + ";" +
                member.getName() + ";" +
                member.getEmail() + ";" +
                member.getCity() + ";" +
                member.getStreet() + ";" +
                member.getRegion() + ";" +
                member.getZipcode() + ";" +
                member.getAge() + ";" +
                member.getPhoneNumber() + ";" +
                member.getMembershipType().getLevel() + " " +
                member.getMembershipType().getCategory() + ";" +
                member.getMembershipStatus() + ";" +
                member.getActivityType() + ";" +  // Added ActivityType
                member.getPaymentStatus();
    }

    private Member parseMember(String line) {
        String[] parts = line.split(";");
        if (parts.length < 13) {  // Ensure the expected number of fields
            System.err.println("Skipping invalid member data: " + line);
            return null;
        }

        try {
            // Parse basic member details
            int id = Integer.parseInt(parts[0]);
            String name = parts[1];
            String email = parts[2];
            String city = parts[3];
            String street = parts[4];
            String region = parts[5];
            int zipcode = Integer.parseInt(parts[6]);
            int age = Integer.parseInt(parts[7]);
            int phoneNumber = Integer.parseInt(parts[8]);

            // Parse membership type (e.g., "SENIOR COMPETITIVE")
            String membershipDescription = parts[9];
            String[] membershipParts = membershipDescription.split(" ");
            MembershipType membershipType = new MembershipType(
                    MembershipCategory.valueOf(membershipParts[1].toUpperCase()),
                    MembershipLevel.valueOf(membershipParts[0].toUpperCase())
            );

            // Parse membership status (e.g., ACTIVE)
            MembershipStatus membershipStatus = MembershipStatus.valueOf(parts[10].toUpperCase());
            ActivityType activityType = ActivityType.valueOf(parts[11].toUpperCase());
            PaymentStatus paymentStatus = PaymentStatus.valueOf(parts[12].toUpperCase());

            // Validate the data
            swimclub.utilities.Validator.validateMemberData(name, age, membershipDescription, email, city, street, region, zipcode,
                    phoneNumber, membershipStatus, activityType.toString(), paymentStatus);

            // Create the correct subclass of Member based on age (Junior or Senior)
            if (membershipType.getLevel() == MembershipLevel.JUNIOR) {
                return new JuniorMember(String.valueOf(id), name, email, city, street, region, zipcode, membershipType,
                        membershipStatus, activityType, paymentStatus, age, phoneNumber);
            } else {
                return new SeniorMember(String.valueOf(id), name, email, city, street, region, zipcode, membershipType,
                        membershipStatus, activityType, paymentStatus, age, phoneNumber);
            }

        } catch (Exception e) {
            System.err.println("Error parsing member: " + line + " - " + e.getMessage());
            return null;
        }
    }


    private String formatPayment(Payment payment) {
        return payment.getPaymentId() + ";" +
                payment.getMember().getMemberId() + ";" +
                payment.getAmountPerYear() + ";" +
                payment.getPaymentDate() + ";" +
                payment.getPaymentStatus();
    }

    private Payment parsePayment(String line, MemberRepository memberRepository) {
        String[] parts = line.split(";");
        try {
            int paymentId = Integer.parseInt(parts[0]);
            int memberId = Integer.parseInt(parts[1]);
            double amount = Double.parseDouble(parts[2]);
            LocalDate paymentDate = LocalDate.parse(parts[3]);
            PaymentStatus status = PaymentStatus.valueOf(parts[4].toUpperCase());
            Member member = memberRepository.findById(memberId);

            return new Payment(paymentId, status, member, paymentDate, amount);
        } catch (Exception e) {
            System.err.println("Error parsing payment: " + line + " - " + e.getMessage());
            return null;
        }
    }


    /**
     * @return a double arrayList which can be used in paymentService to load juniorRate and seniorRate.
     */
    public double[] loadPaymentRates() {
        double[] rates = new double[2];
        try (BufferedReader reader = new BufferedReader(new FileReader(paymentRatesFilePath))) {
            String line;
            boolean foundJuniorRate = false;
            boolean foundSeniorRate = false;

            while ((line = reader.readLine()) != null) { // proceeds until the paymentRates.dat is read to the bottom.
                line = line.trim(); // cleans whitespaces in the document
                if (line.startsWith("Junior Rate:")) {
                    try {
                        rates[0] = Double.parseDouble(line.split(":")[1].trim()); /*turns the data into double and splits it
                        into an array before and after ":" and then takes the second element */
                        foundJuniorRate = true;
                    } catch (NumberFormatException e) { // in case that the string can't be converted to a double.
                        System.out.println("Invalid format for Junior Rate. Using default value.");
                    }
                } else if (line.startsWith("Senior Rate:")) {
                    try {
                        rates[1] = Double.parseDouble(line.split(":")[1].trim()); /*turns the data into double and splits it
                        into an array before and after ":" and then takes the second element */
                        foundSeniorRate = true;
                    } catch (NumberFormatException e) {  // in case that the string can't be converted to a double.
                        System.out.println("Invalid format for Senior Rate. Using default value.");
                    }
                }
            }

            // Set default values if rates were not found
            if (!foundJuniorRate) {
                rates[0] = 1000; // Default Junior rate if no rates were found in the document.
            }
            if (!foundSeniorRate) {
                rates[1] = 1600; // Default Senior rate if no rates were found in the document.
            }

        } catch (IOException e) {
            System.out.println("Error loading payment rates from file: " + e.getMessage());
            // Default values in case of error
            rates[0] = 1000; // default junior rate
            rates[1] = 1600; // default senior rate

        }
        return rates;
    }

    /**
     * This method saves the juniorRate and seniorRate from paymentService class to paymentRates.dat document.
     *
     * @param juniorRate - the price for how much a junior member has to pay.
     * @param seniorRate - the price for how much a senior member has to pay.
     */
    public void savePaymentRates(double juniorRate, double seniorRate) {
        try (BufferedWriter writer = new BufferedWriter(new FileWriter(paymentRatesFilePath, false))) {
            //false means that it overwrites everything in the file every time.
            writer.write("Junior Rate: " + juniorRate);
            writer.newLine();
            writer.write("Senior Rate: " + seniorRate);
            writer.newLine();
        } catch (IOException e) {
            System.out.println("Error saving payment rates: " + e.getMessage());
        }
    }

    // ---------------------------
    // Team Related Methods
    // ---------------------------

    /**
     * Saves all teams to the specified file.
     *
     * @param teams List of Team objects to save.
     */
    public void saveTeams(List<Team> teams) {
        try (BufferedWriter writer = new BufferedWriter(new FileWriter(teamsFilePath))) {
            for (Team team : teams) {
                StringBuilder sb = new StringBuilder();
                sb.append(team.getTeamName()).append(";") // Team name
                        .append(team.getTeamType().name()).append(";"); // Team type
                if (team.getTeamCoach() != null) {
                    sb.append(team.getTeamCoach().getCoachId()); // Coach ID
                } else {
                    sb.append("null"); // No leader
                }
                sb.append(";"); // Separator
                for (Member member : team.getMembers()) {
                    sb.append(member.getMemberId()).append(","); // Member IDs
                }
                writer.write(sb.toString());
                writer.newLine();
            }
        } catch (IOException e) {
            System.err.println("Error saving teams: " + e.getMessage());
        }
    }

    /**
     * Loads teams from the specified file.
     *
     * @param allMembers List of all members to link teams with.
     * @return List of Team objects loaded from the file.
     */
    public List<Team> loadTeams(List<Member> allMembers, StaffRepository staffRepository) {
        List<Team> teams = new ArrayList<>();
        try (BufferedReader reader = new BufferedReader(new FileReader(teamsFilePath))) {
            String line;
            while ((line = reader.readLine()) != null) {
                String[] parts = line.split(";");
                if (parts.length < 3) continue;

                String teamName = parts[0];
                TeamType teamType = TeamType.valueOf(parts[1].toUpperCase());
                String coachId = parts[2];
                String[] memberIds = parts.length > 3 ? parts[3].split(",") : new String[0];

                Team team = new Team(teamName, teamType);

                // Set team leader if specified from the staffrepository, if the coach matches.
                for (Coach coach : staffRepository.getCoachList()) {
                    if (coach.getName().equals(teamName)) {
                        team.setTeamCoach(coach);
                    }
                }

                // Add members to the team
                for (String memberId : memberIds) {
                    if (!memberId.isEmpty()) {
                        Member member = findMemberById(allMembers, Integer.parseInt(memberId));
                        if (member != null) {
                            team.addMember(member);
                        }
                    }
                }

                teams.add(team);
            }
        } catch (IOException e) {
            System.err.println("Error loading teams: " + e.getMessage());
        }
        return teams;
    }

    /**
     * Helper method to find a member by ID from a list of members.
     *
     * @param members List of members to search in.
     * @param id      ID of the member to find.
     * @return The Member object with the specified ID, or null if not found.
     */
    private Member findMemberById(List<Member> members, int id) {
        return members.stream()
                .filter(member -> member.getMemberId() == id)
                .findFirst()
                .orElse(null);
    }

// // ---------------------------
//    // Staff Related Methods
//    // ---------------------------

    /**
     * Saves all coaches on the staff repository to a file.
     * This method will iterate through the list of coaches and write their information to the specified file.
     *
     * @param coaches A list of `Coach` objects to be saved to the file. Each `Coach` object contains the details
     *                of a coach, which will be formatted and written to the file.
     */
    public void saveCoaches(List<Coach> coaches) {
        try (BufferedWriter writer = new BufferedWriter(new FileWriter(staffFilePath))) {
            // Iterate through the list of coaches and write their formatted details to the file
            for (Coach coach : coaches) {
                writer.write(formatCoach(coach)); // Format and save each coach's information
                writer.newLine(); // Add a new line after each coach's data
            }
        } catch (IOException e) {
            // Handle potential IOExceptions that could occur during the file writing process
            System.err.println("Error saving coaches: " + e.getMessage());
        }
    }

    /**
     * Loads coaches from the file into a list of `Coach` objects.
     * This method reads the file, parses each line, and adds the parsed `Coach` object to a list.
     *
     * @return A list of `Coach` objects loaded from the file. Each `Coach` object represents a coach's details
     * parsed from the file. If any errors occur during the reading process, an empty list will be returned.
     */
    public List<Coach> loadCoaches() {
        List<Coach> coaches = new ArrayList<>(); // Create an empty list to store the loaded coaches
        try (BufferedReader reader = new BufferedReader(new FileReader(staffFilePath))) {
            String line;
            // Read each line from the file until the end
            while ((line = reader.readLine()) != null) {
                // Check if the line is not empty (ignores blank lines)
                if (!line.trim().isEmpty()) {
                    Coach coach = parseCoach(line); // Parse the line to create a `Coach` object
                    if (coach != null) {
                        coaches.add(coach); // Add the parsed coach to the list
                    }
                }
            }
        } catch (IOException e) {
            // Handle potential IOExceptions that could occur during the file reading process
            System.err.println("Error loading coaches: " + e.getMessage());
        }
        return coaches; // Return the list of coaches loaded from the file
    }

    /**
     * Formats the details of a Coach object into a semicolon-separated string.
     *
     * @param coach The Coach object whose details are to be formatted.
     * @return A formatted string containing the coach's details, separated by semicolons.
     */
    private String formatCoach(Coach coach) {
        return coach.getCoachId() + ";" +                                  // Coach's ID (Unique identifier for the coach)
                coach.getTeamName() + ";" +                        // Team name (assuming 'getTeamName()' method in Team class)
                coach.getName() + ";" +                                      // Coach's name (from Staff class)
                coach.getEmail() + ";" +                                     // Coach's email (from Staff class)
                coach.getCity() + ";" +                                      // Coach's city (from Staff class)
                coach.getStreet() + ";" +                                    // Coach's street address (from Staff class)
                coach.getRegion() + ";" +                                    // Coach's region (from Staff class)
                coach.getZipcode() + ";" +                                   // Coach's zipcode (from Staff class)
                coach.getAge() + ";" +                                        // Coach's age (from Staff class)
                coach.getPhoneNumber();                                       // Coach's phone number (from Staff class)
    }

    /**
     * Parses a semicolon-separated string into a Coach object.
     *
     * @param line The string representing the coach's details, separated by semicolons.
     * @return A Coach object with the details parsed from the string, or null if parsing fails.
     */
    private Coach parseCoach(String line) {
        String[] parts = line.split(";");

        // Ensure the expected number of fields (10 fields: coachId, teamName, email, name, city, street, region, zipcode, age, phoneNumber)
        if (parts.length < 10) {
            System.err.println("Skipping invalid coach data: " + line);
            return null;  // Return null if the line doesn't have the expected number of fields
        }

        try {
            // Parse basic coach details
            int coachId = Integer.parseInt(parts[0]);                        // Coach's unique ID

            // Assuming Team is an object, you need to find the team by name or ID
            String teamName = parts[1];                                       // Team name associated with the coach

            String email = parts[2];                                          // Coach's email address
            String name = parts[3];                                           // Coach's name
            String city = parts[4];                                           // Coach's city
            String street = parts[5];                                         // Coach's street address
            String region = parts[6];                                         // Coach's region
            int zipcode = Integer.parseInt(parts[7]);                         // Coach's zipcode
            int age = Integer.parseInt(parts[8]);                             // Coach's age
            int phoneNumber = Integer.parseInt(parts[9]);                     // Coach's phone number

            // Create a new Coach object with the parsed data
            Coach coach = new Coach(coachId, teamName, name, email, city, street, region, zipcode, age, phoneNumber);
            return coach;                                                     // Return the Coach object
        } catch (Exception e) {
            System.err.println("Error parsing coach: " + line + " - " + e.getMessage());
            return null;  // Return null if any error occurs during parsing
        }
    }


    public boolean deleteCoach(Coach coachToDelete) {
        boolean coachDeleted = false;
        List<Coach> coachList = loadCoaches(); // Load all coaches from the file

        List<Coach> updatedCoaches = new ArrayList<>(); // List to store the updated coaches after deletion
        int id = coachToDelete.getCoachId(); // Get the ID of the coach to delete

        // Iterate through the current list of coaches
        for (Coach coach : coachList) {
            if (coach.getCoachId() != id) {
                updatedCoaches.add(coach); // Keep coaches that don't match the ID
            } else {
                coachDeleted = true; // Mark the coach as deleted
            }
        }

        // If the coach was deleted, save the updated list
        if (coachDeleted) {
            saveCoaches(updatedCoaches); // Save the updated list without the deleted coach
        }

        return coachDeleted; // Return true if coach was deleted, false if not
    }


    public void saveCompetitionResults(List<CompetitionResults> results, String filePath) {
        try (BufferedWriter writer = new BufferedWriter(new FileWriter(filePath))) {
            for (CompetitionResults result : results) {
                writer.write(result.getMember().getMemberId() + ";" +
                            result.getEvent() + ";" +
                            result.getPlacement() + ";" +
                            result.getTime());
                writer.newLine();
            }
        } catch (IOException e) {
            System.err.println("Error saving competition results: " + e.getMessage());
        }
    }

    public List<CompetitionResults> loadCompetitionResults(String filePath, MemberRepository memberRepository) {
        List<CompetitionResults> results = new ArrayList<>();
        try (BufferedReader reader = new BufferedReader(new FileReader(filePath))) {
            String line;
            while ((line = reader.readLine()) != null) {
                String[] parts = line.split(";");
                String memberIdStr = parts[0];
                String event = parts[1];
                int placement = Integer.parseInt(parts[2]);
                double time = Double.parseDouble(parts[3]);

                // Resolve the member from MemberRepository
                Member member = memberRepository.findById(Integer.parseInt(memberIdStr));
                if (member != null) {
                    results.add(new CompetitionResults(member, event, placement, time));
                }
            }
        } catch (IOException e) {
            System.err.println("Error loading competition results: " + e.getMessage());
        }
        return results;
    }

    public void saveTrainingResults(List<TrainingResults> results, String filePath){
        try (BufferedWriter writer = new BufferedWriter(new FileWriter(filePath))) {
            for (TrainingResults result : results) {
                writer.write(result.getMember().getMemberId() + ";" +
                        result.getLevel() + ";" +
                        result.getActivityType() + ";" +
                        result.getLength() + ";" +
                        result.getTime() + ";" +
                        result.getDate());
                writer.newLine();
            }
        } catch (IOException e) {
            System.err.println("Error saving training results: " + e.getMessage());
        }
    }

    public List<TrainingResults> loadTrainingResults(String filePath, MemberRepository memberRepository){
        List<TrainingResults> results = new ArrayList<>();
        try (BufferedReader reader = new BufferedReader(new FileReader(filePath))) {
            String line;
            while ((line = reader.readLine()) != null) {
                String[] parts = line.split(";");
                String memberIdStr = parts[0];
                MembershipLevel level = MembershipLevel.valueOf(parts[1]);
                ActivityType activityType = ActivityType.valueOf(parts[2]);
                int length = Integer.parseInt(parts[3]);
                double time = Double.parseDouble(parts[4]);
                String date = parts[5];

                // Resolve the member from MemberRepository
                Member member = memberRepository.findById(Integer.parseInt(memberIdStr));
                if (member != null) {
                    results.add(new TrainingResults(member, level, activityType,length, time, date));
                }
            }

        } catch (IOException e){
            System.err.println("Error saving training results: " + e.getMessage());
        }
        return results;
    }



}
<|MERGE_RESOLUTION|>--- conflicted
+++ resolved
@@ -18,12 +18,9 @@
     private String reminderFilePath;
     private String paymentRatesFilePath;
     private String teamsFilePath;
-<<<<<<< HEAD
+    private String staffFilePath;
     private String competitionResultsFilePath;
     private String trainingResultsFilePath;
-=======
-    private String staffFilePath;
->>>>>>> 6738de30
 
     /**
      * Constructor for FileHandler.
@@ -35,23 +32,16 @@
      * @param teamFilePath         Path to the file for saving/loading team data.
      */
     public FileHandler(String memberFilePath, String paymentFilePath, String reminderFilePath,
-<<<<<<< HEAD
-                       String paymentRatesFilePath, String teamFilePath, String competitionResultsFilePath,String trainingResultsFilePath) {
-=======
                        String paymentRatesFilePath, String teamFilePath, String competitionResultsFilePath, String staffFilePath) {
 
->>>>>>> 6738de30
         this.memberFilePath = memberFilePath;
         this.paymentFilePath = paymentFilePath;
         this.reminderFilePath = reminderFilePath;
         this.paymentRatesFilePath = paymentRatesFilePath;
         this.teamsFilePath = teamFilePath;
-<<<<<<< HEAD
+        this.staffFilePath = staffFilePath;
         this.competitionResultsFilePath = competitionResultsFilePath;
         this.trainingResultsFilePath = trainingResultsFilePath;
-=======
-        this.staffFilePath = staffFilePath;
->>>>>>> 6738de30
     }
 
     // ---------------------------
@@ -278,7 +268,7 @@
             PaymentStatus paymentStatus = PaymentStatus.valueOf(parts[12].toUpperCase());
 
             // Validate the data
-            swimclub.utilities.Validator.validateMemberData(name, age, membershipDescription, email, city, street, region, zipcode,
+            Validator.validateMemberData(name, age, membershipDescription, email, city, street, region, zipcode,
                     phoneNumber, membershipStatus, activityType.toString(), paymentStatus);
 
             // Create the correct subclass of Member based on age (Junior or Senior)
@@ -324,6 +314,7 @@
 
 
     /**
+     *
      * @return a double arrayList which can be used in paymentService to load juniorRate and seniorRate.
      */
     public double[] loadPaymentRates() {
@@ -374,7 +365,6 @@
 
     /**
      * This method saves the juniorRate and seniorRate from paymentService class to paymentRates.dat document.
-     *
      * @param juniorRate - the price for how much a junior member has to pay.
      * @param seniorRate - the price for how much a senior member has to pay.
      */
