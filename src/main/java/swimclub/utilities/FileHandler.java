package swimclub.utilities;

import swimclub.models.*;

import java.io.*;
import java.util.ArrayList;
import java.util.List;

/**
 * FileHandler handles saving and loading Member data to and from a file.
 */
public class FileHandler {
    private final String filePath;

    /**
     * Constructor for FileHandler.
     *
     * @param filePath Path to the file for saving/loading member data.
     */
    public FileHandler(String filePath) {
        this.filePath = filePath;
    }

    /**
     * Saves all members to the specified file.
     *
     * @param members List of Member objects to save.
     */
    public void saveMembers(List<Member> members) {
        try (BufferedWriter writer = new BufferedWriter(new FileWriter(filePath))) {
            for (Member member : members) {
                writer.write(formatMember(member));
                writer.newLine();
            }
        } catch (IOException e) {
            System.err.println("Error saving members: " + e.getMessage());
        }
    }

    /**
     * Loads members from the specified file.
     *
     * @return List of Member objects loaded from the file.
     */
    public List<Member> loadMembers() {
        List<Member> members = new ArrayList<>();
        try (BufferedReader reader = new BufferedReader(new FileReader(filePath))) {
            String line;
            while ((line = reader.readLine()) != null) {
                members.add(parseMember(line));
            }
        } catch (IOException e) {
            System.err.println("Error loading members: " + e.getMessage());
        }
        return members;
    }

    /**
     * Converts a Member object into a string format for saving to the file.
     *
     * @param member The Member object to format.
     * @return A string representation of the Member object.
     */
    private String formatMember(Member member) {
<<<<<<< HEAD
        return member.getMemberId() + ";" + member.getName() + ";" + member.getAge() + ";" + member.getMembershipType();
=======
        return member.getMemberId() + ";" + member.getName() + ";" + member.getEmail() + ";" +
                member.getAge() + ";" + member.getPhoneNumber() + ";" +
                member.getMembershipDescription();
>>>>>>> 1abd90bf
    }

    /**
     * Parses a string from the file into a Member object.
     *
     * @param line A string representing a Member.
     * @return A Member object (either JuniorMember or SeniorMember).
     */
    private Member parseMember(String line) {
        String[] parts = line.split(";");
        int id = Integer.parseInt(parts[0]);
        String name = parts[1];
<<<<<<< HEAD
        int age = Integer.parseInt(parts[2]);
        String membershipType = parts[3];
        return new Member(id, name, age, membershipType) {
            @Override
            public String getMembershipDescription() {
                return "";
            }
        };
=======
        String email = parts[2];
        int age = Integer.parseInt(parts[3]);
        int phoneNumber = Integer.parseInt(parts[4]);
        String membershipType = parts[5];

        // Determine subclass based on membership type
        if (membershipType.toLowerCase().contains("junior")) {
            return new JuniorMember(id, name, email, age, phoneNumber, membershipType.split(" ")[1]);
        } else if (membershipType.toLowerCase().contains("senior")) {
            return new SeniorMember(id, name, email, age, phoneNumber, membershipType.split(" ")[1]);
        } else {
            throw new IllegalArgumentException("Unknown membership type: " + membershipType);
        }
>>>>>>> 1abd90bf
    }
}<|MERGE_RESOLUTION|>--- conflicted
+++ resolved
@@ -62,13 +62,9 @@
      * @return A string representation of the Member object.
      */
     private String formatMember(Member member) {
-<<<<<<< HEAD
-        return member.getMemberId() + ";" + member.getName() + ";" + member.getAge() + ";" + member.getMembershipType();
-=======
         return member.getMemberId() + ";" + member.getName() + ";" + member.getEmail() + ";" +
                 member.getAge() + ";" + member.getPhoneNumber() + ";" +
                 member.getMembershipDescription();
->>>>>>> 1abd90bf
     }
 
     /**
@@ -81,16 +77,6 @@
         String[] parts = line.split(";");
         int id = Integer.parseInt(parts[0]);
         String name = parts[1];
-<<<<<<< HEAD
-        int age = Integer.parseInt(parts[2]);
-        String membershipType = parts[3];
-        return new Member(id, name, age, membershipType) {
-            @Override
-            public String getMembershipDescription() {
-                return "";
-            }
-        };
-=======
         String email = parts[2];
         int age = Integer.parseInt(parts[3]);
         int phoneNumber = Integer.parseInt(parts[4]);
@@ -104,6 +90,5 @@
         } else {
             throw new IllegalArgumentException("Unknown membership type: " + membershipType);
         }
->>>>>>> 1abd90bf
     }
 }