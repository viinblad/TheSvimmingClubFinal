package swimclub.utilities;

import swimclub.controllers.TeamController;
import swimclub.models.*;
import swimclub.repositories.MemberRepository;
import swimclub.repositories.StaffRepository;
import swimclub.repositories.TeamRepository;

import java.io.*;
import java.time.LocalDate;
import java.util.ArrayList;
import java.util.List;

/**
 * FileHandler handles saving and loading Member, Payment, Reminder, and Team data to and from a file.
 */
public class FileHandler {
    private String memberFilePath;
    private String paymentFilePath;
    private String reminderFilePath;
    private String paymentRatesFilePath;
    private String teamsFilePath;
    private String staffFilePath;
    private String competitionResultsFilePath;
    private String trainingResultsFilePath;

    /**
     * Constructor for FileHandler.
     *
     * @param memberFilePath       Path to the file for saving/loading member data.
     * @param paymentFilePath      Path to the file for saving/loading payment data.
     * @param reminderFilePath     Path to the file for saving/loading reminder data.
     * @param paymentRatesFilePath Path to the file for saving/loading payment rates.
     * @param teamFilePath         Path to the file for saving/loading team data.
     */
    public FileHandler(String memberFilePath, String paymentFilePath, String reminderFilePath,
                       String paymentRatesFilePath, String teamFilePath, String competitionResultsFilePath, String staffFilePath, String trainingResultsFilePath) {

        this.memberFilePath = memberFilePath;
        this.paymentFilePath = paymentFilePath;
        this.reminderFilePath = reminderFilePath;
        this.paymentRatesFilePath = paymentRatesFilePath;
        this.teamsFilePath = teamFilePath;
        this.staffFilePath = staffFilePath;
        this.competitionResultsFilePath = competitionResultsFilePath;
        this.trainingResultsFilePath = trainingResultsFilePath;
    }

    // ---------------------------
    // Member Related Methods
    // ---------------------------

    /**
     * Saves all members to the specified file.
     *
     * @param members List of Member objects to save.
     */
    public void saveMembers(List<Member> members) {
        try (BufferedWriter writer = new BufferedWriter(new FileWriter(memberFilePath))) {
            for (Member member : members) {
                writer.write(formatMember(member)); // Format and save each member
                writer.newLine();
            }
        } catch (IOException e) {
            System.err.println("Error saving members: " + e.getMessage());
        }
    }

    /**
     * Loads members from the specified file.
     *
     * @return List of Member objects loaded from the file.
     */
    public List<Member> loadMembers() {
        List<Member> members = new ArrayList<>();
        try (BufferedReader reader = new BufferedReader(new FileReader(memberFilePath))) {
            String line;
            while ((line = reader.readLine()) != null) {
                if (!line.trim().isEmpty()) {
                    Member member = parseMember(line);
                    if (member != null) {
                        // Ensure the team name is not null or empty
                        if (member.getTeamName() == null || member.getTeamName().isEmpty()) {
                            member.setTeamName("No team");  // Set "No team" if it's missing
                        }
                        members.add(member);
                    }
                }
            }
        } catch (IOException e) {
            System.err.println("Error loading members: " + e.getMessage());
        }
        return members;
    }
    /**
     * Deletes a member from the file based on provided memberID.
     *
     * @param memberToDelete The member to delete.
     * @return true if deletion was successful, false otherwise.
     */
    public boolean deleteMember(Member memberToDelete) {
        boolean memberDeleted = false;
        List<Member> members = loadMembers(); // Load all members from file

        List<Member> updatedMembers = new ArrayList<>();
        int id = memberToDelete.getMemberId(); // Get the ID for the member to delete

        for (Member member : members) {
            if (member.getMemberId() == id) {
                memberDeleted = true; // Mark the member as deleted
            } else {
                updatedMembers.add(member); // Keep all other members
            }
        }

        if (memberDeleted) {
            saveMembers(updatedMembers); // Save the updated list without the deleted member
        }
        return memberDeleted;
    }

    // ---------------------------
    // Payment Related Methods
    // ---------------------------

    /**
     * Saves all payments to a file.
     *
     * @param payments List of Payment objects.
     * @param filePath Path to the payment file.
     */
    public void savePayments(List<Payment> payments, String filePath) {
        try (BufferedWriter writer = new BufferedWriter(new FileWriter(filePath))) {
            for (Payment payment : payments) {
                writer.write(formatPayment(payment));
                writer.newLine();
            }
        } catch (IOException e) {
            System.err.println("Error saving payments: " + e.getMessage());
        }
    }

    /**
     * Loads payments from a file.
     *
     * @param filePath         Path to the payment file.
     * @param memberRepository Repository to link payments to members.
     * @return List of Payment objects.
     */
    public List<Payment> loadPayments(String filePath, MemberRepository memberRepository) {
        List<Payment> payments = new ArrayList<>();
        try (BufferedReader reader = new BufferedReader(new FileReader(filePath))) {
            String line;
            while ((line = reader.readLine()) != null) {
                Payment payment = parsePayment(line, memberRepository);
                if (payment != null) {
                    payments.add(payment);
                }
            }
        } catch (IOException e) {
            System.err.println("Error loading payments: " + e.getMessage());
        }
        return payments;
    }

    // ---------------------------
    // Reminder Related Methods
    // ---------------------------

    /**
     * Saves all reminders to the specified file.
     *
     * @param reminders List of reminders to save.
     */
    public void saveReminders(List<String> reminders) {
        try (BufferedWriter writer = new BufferedWriter(new FileWriter(reminderFilePath))) {
            for (String reminder : reminders) {
                writer.write(reminder);
                writer.newLine();
            }
        } catch (IOException e) {
            System.err.println("Error saving reminders: " + e.getMessage());
        }
    }

    /**
     * Loads reminders from the specified file.
     *
     * @return List of reminders loaded from the file.
     */
    public List<String> loadReminders() {
        List<String> reminders = new ArrayList<>();
        try (BufferedReader reader = new BufferedReader(new FileReader(reminderFilePath))) {
            String line;
            while ((line = reader.readLine()) != null) {
                if (!line.trim().isEmpty()) {
                    reminders.add(line);
                }
            }
        } catch (IOException e) {
            System.err.println("Error loading reminders: " + e.getMessage());
        }
        return reminders;
    }

    /**
     * Deletes a specific reminder from the file.
     *
     * @param reminder The reminder to delete.
     * @return true if deletion was successful, false otherwise.
     */
    public boolean deleteReminder(String reminder) {
        List<String> reminders = loadReminders();
        boolean reminderDeleted = reminders.remove(reminder);

        if (reminderDeleted) {
            saveReminders(reminders);
        }
        return reminderDeleted;
    }

    // ---------------------------
    // Helper Methods
    // ---------------------------

    private String formatMember(Member member) {
        String teamName = (member.getTeamName() != null && !member.getTeamName().isEmpty())
                ? member.getTeamName()
                : "No team";  // If teamName is null or empty, use "No team"

        return member.getMemberId() + ";" +
                member.getName() + ";" +
                member.getEmail() + ";" +
                member.getCity() + ";" +
                member.getStreet() + ";" +
                member.getRegion() + ";" +
                member.getZipcode() + ";" +
                member.getAge() + ";" +
                member.getPhoneNumber() + ";" +
                member.getMembershipType().getLevel() + " " +
                member.getMembershipType().getCategory() + ";" +
                member.getMembershipStatus() + ";" +
                member.getActivityType() + ";" +
                member.getPaymentStatus() + ";" +
                teamName;  // Use the teamName or "No team" if null/empty
    }
   // String teamName, TeamType teamType, Coach coach
    /**
     * Parses a line of text into a Member object (Junior or Senior).
     *
     * @param line A semicolon-separated string representing member details.
     * @return A Member object if parsing is successful; otherwise, null.
     */
    private Member parseMember(String line) {
        // Split the line into parts using semicolon as a delimiter
        String[] parts = line.split(";");

        // Validate that the line has at least 13 fields (excluding optional team name)
        if (parts.length < 13) {
            System.err.println("Skipping invalid member data: " + line);
            return null;
        }

        try {
            // Parse basic member details
            int id = Integer.parseInt(parts[0]);
            String name = parts[1];
            String email = parts[2];
            String city = parts[3];
            String street = parts[4];
            String region = parts[5];
            int zipcode = Integer.parseInt(parts[6]);
            int age = Integer.parseInt(parts[7]);
            int phoneNumber = Integer.parseInt(parts[8]);

            // Parse membership type (e.g., "SENIOR COMPETITIVE")
            String membershipDescription = parts[9];
            String[] membershipParts = membershipDescription.split(" ");

            // Construct MembershipType from parsed values
            MembershipType membershipType = new MembershipType(
                    MembershipCategory.valueOf(membershipParts[1].toUpperCase()), // COMPETITIVE/RECREATIONAL
                    MembershipLevel.valueOf(membershipParts[0].toUpperCase())    // JUNIOR/SENIOR
            );

            // Parse membership status (ACTIVE/INACTIVE), activity type, and payment status
            MembershipStatus membershipStatus = MembershipStatus.valueOf(parts[10].toUpperCase());
            ActivityType activityType = ActivityType.valueOf(parts[11].toUpperCase());
            PaymentStatus paymentStatus = PaymentStatus.valueOf(parts[12].toUpperCase());

            // Extract team name, which can be null or empty
            String teamName = (parts.length > 13 && !parts[13].trim().isEmpty()) ? parts[13].trim() : "No team";

            // Validate the parsed data using a Validator utility
            Validator.validateMemberData(name, age, membershipDescription, email, city, street, region, zipcode,
                    phoneNumber, membershipStatus, activityType.toString(), paymentStatus);

            // Create the appropriate subclass of Member based on membership level (Junior/Senior)
            if (membershipType.getLevel() == MembershipLevel.JUNIOR) {
                return new JuniorMember(
                        String.valueOf(id), name, email, city, street, region, zipcode, membershipType,
                        membershipStatus, activityType, paymentStatus, age, phoneNumber, teamName
                );
            } else {
                return new SeniorMember(
                        String.valueOf(id), name, email, city, street, region, zipcode, membershipType,
                        membershipStatus, activityType, paymentStatus, age, phoneNumber, teamName
                );
            }

        } catch (Exception e) {
            // Log an error if parsing fails and return null
            System.err.println("Error parsing member: " + line + " - " + e.getMessage());
            return null;
        }
    }


    private String formatPayment(Payment payment) {
        return payment.getPaymentId() + ";" +
                payment.getMember().getMemberId() + ";" +
                payment.getAmountPerYear() + ";" +
                payment.getPaymentDate() + ";" +
                payment.getPaymentStatus();
    }

    private Payment parsePayment(String line, MemberRepository memberRepository) {
        String[] parts = line.split(";");
        try {
            int paymentId = Integer.parseInt(parts[0]);
            int memberId = Integer.parseInt(parts[1]);
            double amount = Double.parseDouble(parts[2]);
            LocalDate paymentDate = LocalDate.parse(parts[3]);
            PaymentStatus status = PaymentStatus.valueOf(parts[4].toUpperCase());
            Member member = memberRepository.findById(memberId);

            return new Payment(paymentId, status, member, paymentDate, amount);
        } catch (Exception e) {
            System.err.println("Error parsing payment: " + line + " - " + e.getMessage());
            return null;
        }
    }


    /**
     * @return a double arrayList which can be used in paymentService to load juniorRate and seniorRate.
     */
    public double[] loadPaymentRates() {
        double[] rates = new double[2];
        try (BufferedReader reader = new BufferedReader(new FileReader(paymentRatesFilePath))) {
            String line;
            boolean foundJuniorRate = false;
            boolean foundSeniorRate = false;

            while ((line = reader.readLine()) != null) { // proceeds until the paymentRates.dat is read to the bottom.
                line = line.trim(); // cleans whitespaces in the document
                if (line.startsWith("Junior Rate:")) {
                    try {
                        rates[0] = Double.parseDouble(line.split(":")[1].trim()); /*turns the data into double and splits it
                        into an array before and after ":" and then takes the second element */
                        foundJuniorRate = true;
                    } catch (NumberFormatException e) { // in case that the string can't be converted to a double.
                        System.out.println("Invalid format for Junior Rate. Using default value.");
                    }
                } else if (line.startsWith("Senior Rate:")) {
                    try {
                        rates[1] = Double.parseDouble(line.split(":")[1].trim()); /*turns the data into double and splits it
                        into an array before and after ":" and then takes the second element */
                        foundSeniorRate = true;
                    } catch (NumberFormatException e) {  // in case that the string can't be converted to a double.
                        System.out.println("Invalid format for Senior Rate. Using default value.");
                    }
                }
            }

            // Set default values if rates were not found
            if (!foundJuniorRate) {
                rates[0] = 1000; // Default Junior rate if no rates were found in the document.
            }
            if (!foundSeniorRate) {
                rates[1] = 1600; // Default Senior rate if no rates were found in the document.
            }

        } catch (IOException e) {
            System.out.println("Error loading payment rates from file: " + e.getMessage());
            // Default values in case of error
            rates[0] = 1000; // default junior rate
            rates[1] = 1600; // default senior rate

        }
        return rates;
    }

    /**
     * This method saves the juniorRate and seniorRate from paymentService class to paymentRates.dat document.
     *
     * @param juniorRate - the price for how much a junior member has to pay.
     * @param seniorRate - the price for how much a senior member has to pay.
     */
    public void savePaymentRates(double juniorRate, double seniorRate) {
        try (BufferedWriter writer = new BufferedWriter(new FileWriter(paymentRatesFilePath, false))) {
            //false means that it overwrites everything in the file every time.
            writer.write("Junior Rate: " + juniorRate);
            writer.newLine();
            writer.write("Senior Rate: " + seniorRate);
            writer.newLine();
        } catch (IOException e) {
            System.out.println("Error saving payment rates: " + e.getMessage());
        }
    }

    // ---------------------------
    // Team Related Methods
    // ---------------------------

    /**
     * Saves all teams to the specified file.
     *
     * @param teams List of Team objects to save.
     */
    public void saveTeams(List<Team> teams) {
        try (BufferedWriter writer = new BufferedWriter(new FileWriter(teamsFilePath))) {
            for (Team team : teams) {
                StringBuilder sb = new StringBuilder();
                sb.append(team.getTeamName()).append(";") // Team name
                        .append(team.getTeamType().name()).append(";"); // Team type

                // Append coach ID (or "null" if no coach)
                if (team.getTeamCoach() != null) {
                    sb.append(team.getTeamCoach().getCoachId());
                } else {
                    sb.append("null");
                }
                sb.append(";");

                // Append member IDs as a comma-separated string
                for (Member member : team.getMembers()) {
                    sb.append(member.getMemberId()).append(",");
                }

                // Remove trailing comma after last member (if any)
                if (team.getMembers().size() > 0) {
                    sb.deleteCharAt(sb.length() - 1);
                }

                // Write the team data to the file
                writer.write(sb.toString());
                writer.newLine();
            }
        } catch (IOException e) {
            System.err.println("Error saving teams: " + e.getMessage());
        }
    }

    /**
     * Loads teams from the specified file.
     *
     * @param allMembers List of all members to link teams with.
     * @return List of Team objects loaded from the file.
     */
    public List<Team> loadTeams(List<Member> allMembers, StaffRepository staffRepository) {
        List<Team> teams = new ArrayList<>();
        try (BufferedReader reader = new BufferedReader(new FileReader(teamsFilePath))) {
            String line;
            while ((line = reader.readLine()) != null) {
                String[] parts = line.split(";");
                if (parts.length < 3) continue; // Skip lines with insufficient data

                // Extract team data
                String teamName = parts[0];
                TeamType teamType = TeamType.valueOf(parts[1].toUpperCase()); // Assumes TeamType enum

                // Parse the coach ID safely
                int coachId = parseInteger(parts[2]); // Parsing coachId from parts[2]
                Coach coach = null;
                if (coachId != -1) {
                    // Retrieve the coach object using the parsed coachId if valid
                    coach = staffRepository.findCoachById(coachId);
                    if (coach == null) {
                        System.err.println("Coach with ID " + coachId + " not found for team " + teamName);
                    }
                } else {
                    System.out.println("No valid coach ID found for team " + teamName + ", assigning null coach.");
                }

                // Parse member IDs if any exist
                String[] memberIds = parts.length > 3 ? parts[3].split(",") : new String[0];

                // Create a new Team object with or without a coach
                Team team = new Team(teamName, teamType, coach);

                // Add members to the team
                for (String memberId : memberIds) {
                    if (!memberId.isEmpty()) {
                        Member member = findMemberById(allMembers, Integer.parseInt(memberId));
                        if (member != null) {
                            team.addMember(member);
                        }
                    }
                }

                // Add the team to the list
                teams.add(team);
            }
        } catch (IOException e) {
            System.err.println("Error loading teams: " + e.getMessage());
        }
        return teams; // Return the loaded list of teams
    }

    private int parseInteger(String value) {
        try {
            // If the value is "null" or empty, return -1 to signify invalid input
            if (value == null || value.trim().isEmpty() || value.equals("null")) {
                return -1;
            }
            return Integer.parseInt(value); // Parse the string to an integer
        } catch (NumberFormatException e) {
            System.err.println("Invalid integer value: " + value); // Log the invalid value
            return -1; // Return -1 if parsing fails
        }
    }

    /**
     * Helper method to find a member by ID from a list of members.
     *
     * @param members List of members to search in.
     * @param id      ID of the member to find.
     * @return The Member object with the specified ID, or null if not found.
     */
    private Member findMemberById(List<Member> members, int id) {
        return members.stream()
                .filter(member -> member.getMemberId() == id)
                .findFirst()
                .orElse(null);
    }

// // ---------------------------
//    // Staff Related Methods
//    // ---------------------------

    /**
     * Saves all coaches on the staff repository to a file.
     * This method will iterate through the list of coaches and write their information to the specified file.
     *
     * @param coaches A list of `Coach` objects to be saved to the file. Each `Coach` object contains the details
     *                of a coach, which will be formatted and written to the file.
     */
    public void saveCoaches(List<Coach> coaches) {
        try (BufferedWriter writer = new BufferedWriter(new FileWriter(staffFilePath))) {
            // Iterate through the list of coaches and write their formatted details to the file
            for (Coach coach : coaches) {
                writer.write(formatCoach(coach)); // Format and save each coach's information
                writer.newLine(); // Add a new line after each coach's data
            }
        } catch (IOException e) {
            // Handle potential IOExceptions that could occur during the file writing process
            System.err.println("Error saving coaches: " + e.getMessage());
        }
    }

    /**
     * Loads coaches from the file into a list of `Coach` objects.
     * This method reads the file, parses each line, and adds the parsed `Coach` object to a list.
     *
     * @return A list of `Coach` objects loaded from the file. Each `Coach` object represents a coach's details
     * parsed from the file. If any errors occur during the reading process, an empty list will be returned.
     */
    public List<Coach> loadCoaches() {
        List<Coach> coaches = new ArrayList<>(); // Create an empty list to store the loaded coaches
        try (BufferedReader reader = new BufferedReader(new FileReader(staffFilePath))) {
            String line;
            // Read each line from the file until the end
            while ((line = reader.readLine()) != null) {
                // Check if the line is not empty (ignores blank lines)
                if (!line.trim().isEmpty()) {
                    Coach coach = parseCoach(line); // Parse the line to create a `Coach` object
                    if (coach != null) {
                        coaches.add(coach); // Add the parsed coach to the list
                    }
                }
            }
        } catch (IOException e) {
            // Handle potential IOExceptions that could occur during the file reading process
            System.err.println("Error loading coaches: " + e.getMessage());
        }
        return coaches; // Return the list of coaches loaded from the file
    }

    /**
     * Formats the details of a Coach object into a semicolon-separated string.
     *
     * @param coach The Coach object whose details are to be formatted.
     * @return A formatted string containing the coach's details, separated by semicolons.
     */
    private String formatCoach(Coach coach) {
        //save all necessary information in a single line, separated by semicolons
        return coach.getCoachId() + ";" +
                coach.getTeamName() + ";" +
                coach.getName() + ";" +
                coach.getEmail() + ";" +
                coach.getCity() + ";" +
                coach.getStreet() + ";" +
                coach.getRegion() + ";" +
                coach.getZipcode() + ";" +
                coach.getAge() + ";" +
                coach.getPhoneNumber();
    }

    /**
     * Parses a semicolon-separated string into a Coach object.
     *
     * @param line The string representing the coach's details, separated by semicolons.
     * @return A Coach object with the details parsed from the string, or null if parsing fails.
     */
    private Coach parseCoach(String line) {
        String[] parts = line.split(";");

        // Ensure the expected number of fields (10 fields: coachId, teamName, email, name, city, street, region, zipcode, age, phoneNumber)
        if (parts.length < 10) {
            System.err.println("Skipping invalid coach data: " + line);
            return null;  // Return null if the line doesn't have the expected number of fields
        }

        try {
            // Parse basic coach details
            int coachId = Integer.parseInt(parts[0]);                        // Coach's unique ID

            // Assuming Team is an object, you need to find the team by name or ID
            String teamName = parts[1];                                       // Team name associated with the coach
            String name = parts[2];                                        // Coach's name
            String email = parts[3];                                          // Coach's email address
            String city = parts[4];                                           // Coach's city
            String street = parts[5];                                         // Coach's street address
            String region = parts[6];                                         // Coach's region
            int zipcode = Integer.parseInt(parts[7]);                         // Coach's zipcode
            int age = Integer.parseInt(parts[8]);                             // Coach's age
            int phoneNumber = Integer.parseInt(parts[9]);                     // Coach's phone number

            // Create a new Coach object with the parsed data
            Coach coach = new Coach(coachId, teamName, name, email, city, street, region, zipcode, age, phoneNumber);
            return coach;                                                     // Return the Coach object
        } catch (Exception e) {
            System.err.println("Error parsing coach: " + line + " - " + e.getMessage());
            return null;  // Return null if any error occurs during parsing
        }
    }


    public boolean deleteCoach(Coach coachToDelete) {
        boolean coachDeleted = false;
        List<Coach> coachList = loadCoaches(); // Load all coaches from the file

        List<Coach> updatedCoaches = new ArrayList<>(); // List to store the updated coaches after deletion
        int id = coachToDelete.getCoachId(); // Get the ID of the coach to delete

        // Iterate through the current list of coaches
        for (Coach coach : coachList) {
            if (coach.getCoachId() != id) {
                updatedCoaches.add(coach); // Keep coaches that don't match the ID
            } else {
                coachDeleted = true; // Mark the coach as deleted
            }
        }

        // If the coach was deleted, save the updated list
        if (coachDeleted) {
            saveCoaches(updatedCoaches); // Save the updated list without the deleted coach
        }

        return coachDeleted; // Return true if coach was deleted, false if not
    }


    public void saveCompetitionResults(List<CompetitionResults> results, String filePath) {
        try (BufferedWriter writer = new BufferedWriter(new FileWriter(filePath))) {
            for (CompetitionResults result : results) {
                writer.write(result.getMember().getMemberId() + ";" +
<<<<<<< HEAD
                        result.getEvent() + ";" +
                        result.getPlacement() + ";" +
                        result.getTime());
=======
                            result.getActivityType() + ";" +
                            result.getEvent() + ";" +
                            result.getPlacement() + ";" +
                            result.getDate() + ";" +
                            result.getTime());
>>>>>>> 4bd57d3a
                writer.newLine();
            }
        } catch (IOException e) {
            System.err.println("Error saving competition results: " + e.getMessage());
        }
    }

    public List<CompetitionResults> loadCompetitionResults(String filePath, MemberRepository memberRepository) {
        List<CompetitionResults> results = new ArrayList<>();
        try (BufferedReader reader = new BufferedReader(new FileReader(filePath))) {
            String line;
            while ((line = reader.readLine()) != null) {
                String[] parts = line.split(";");

                // Parse required data
                int memberId = Integer.parseInt(parts[0]);
                String event = parts[1];
                ActivityType activityType = ActivityType.valueOf(parts[2].toUpperCase()); // Assuming activity type is stored as a string
                int placement = Integer.parseInt(parts[3]);
                double time = Double.parseDouble(parts[4]);
                String date = parts[5];
                MembershipLevel level = MembershipLevel.valueOf(parts[6].toUpperCase()); // Assuming level is stored as a string

                // Resolve the member from MemberRepository
                Member member = memberRepository.findById(memberId);
                if (member != null) {
                    // Add competition result to the list
                    results.add(new CompetitionResults(member, level, event, placement, time, date, activityType));
                }
            }
        } catch (Exception e) {
            System.err.println("Error loading competition results: " + e.getMessage());
        }
        return results;
    }

    public void saveTrainingResults(List<TrainingResults> results, String filePath) {
        try (BufferedWriter writer = new BufferedWriter(new FileWriter(filePath))) {
            for (TrainingResults result : results) {
                writer.write(result.getMember().getMemberId() + ";" +
                        result.getLevel() + ";" +
                        result.getActivityType() + ";" +
                        result.getLength() + ";" +
                        result.getTime() + ";" +
                        result.getDate());
                writer.newLine();
            }
        } catch (IOException e) {
            System.err.println("Error saving training results: " + e.getMessage());
        }
    }

    public List<TrainingResults> loadTrainingResults(String filePath, MemberRepository memberRepository) {
        List<TrainingResults> results = new ArrayList<>();
        try (BufferedReader reader = new BufferedReader(new FileReader(filePath))) {
            String line;
            while ((line = reader.readLine()) != null) {
                String[] parts = line.split(";");
                String memberIdStr = parts[0];
                MembershipLevel level = MembershipLevel.valueOf(parts[1]);
                ActivityType activityType = ActivityType.valueOf(parts[2]);
                int length = Integer.parseInt(parts[3]);
                double time = Double.parseDouble(parts[4]);
                String date = parts[5];

                // Resolve the member from MemberRepository
                Member member = memberRepository.findById(Integer.parseInt(memberIdStr));
                if (member != null) {
                    results.add(new TrainingResults(member, level, activityType, length, time, date));
                }
            }

        } catch (IOException e) {
            System.err.println("Error saving training results: " + e.getMessage());
        }
        return results;
    }


}
<|MERGE_RESOLUTION|>--- conflicted
+++ resolved
@@ -92,6 +92,7 @@
         }
         return members;
     }
+
     /**
      * Deletes a member from the file based on provided memberID.
      *
@@ -676,17 +677,11 @@
         try (BufferedWriter writer = new BufferedWriter(new FileWriter(filePath))) {
             for (CompetitionResults result : results) {
                 writer.write(result.getMember().getMemberId() + ";" +
-<<<<<<< HEAD
-                        result.getEvent() + ";" +
-                        result.getPlacement() + ";" +
-                        result.getTime());
-=======
                             result.getActivityType() + ";" +
                             result.getEvent() + ";" +
                             result.getPlacement() + ";" +
                             result.getDate() + ";" +
                             result.getTime());
->>>>>>> 4bd57d3a
                 writer.newLine();
             }
         } catch (IOException e) {
