package swimclub.repositories;

import swimclub.models.ActivityType;
import swimclub.models.Member;
import swimclub.models.TrainingResults;
import swimclub.utilities.FileHandler;
import swimclub.utilities.Validator;

import java.util.ArrayList;
import java.util.List;

/**
 * Repository class for managing training results in the swim club.
 * This class provides methods to add, retrieve, validate, load, and persist training results.
 */
public class TrainingResultsRepository {
<<<<<<< HEAD
    private final List<TrainingResults> results;
    private final FileHandler fileHandler;
    private final String trainingResultsFilePath;
    private final MemberRepository memberRepository;

    public TrainingResultsRepository(FileHandler filehandler, String trainingResultsFilePath, MemberRepository memberRepository) {
        this.memberRepository = memberRepository;
        this.results = new ArrayList<>();
        this.fileHandler = filehandler;
=======
    private final List<TrainingResults> results; // List to store all training results
    private final FileHandler fileHandler; // FileHandler for saving and loading results
    private final String trainingResultsFilePath; // File path to store and load results

    /**
     * Constructor to initialize the repository with file handler and file path.
     * Initializes an empty list of results.
     *
     * @param fileHandler           The file handler used for saving and loading results.
     * @param trainingResultsFilePath The file path to load and save training results.
     */
    public TrainingResultsRepository(FileHandler fileHandler, String trainingResultsFilePath) {
        this.results = new ArrayList<>();  // Initialize the results list
        this.fileHandler = fileHandler;
>>>>>>> 544f0889
        this.trainingResultsFilePath = trainingResultsFilePath;
    }
    public Member findById(int id){
        for (TrainingResults result : results){
            if (result.getMember().getMemberId() == id){
                return result.getMember();
            }
        }
        return null;
    }

    public TrainingResults findResultsByMemberAndActivity(int memberId, ActivityType activityType) {
        // Iterate through all training results in the list
        for (TrainingResults result : results) {
            // Check if both memberId and activityType match
            if (result.getMember().getMemberId() == memberId && result.getActivityType().equals(activityType)) {
                return result; // Return the first matching result
            }
        }
        // If no match is found, return null
        return null;
    }

    public void updateResults(TrainingResults updatedResults){
        TrainingResults existingResults = findResultsByMemberAndActivity(updatedResults.getMember().getMemberId(),updatedResults.getMember().getActivityType());

        if (existingResults == null) {
            throw new RuntimeException("Member not found for ID " + updatedResults.getMember().getMemberId());
        }
        existingResults.setTime(updatedResults.getTime());
        existingResults.setDate(updatedResults.getDate());

        fileHandler.saveTrainingResults(results);

    loadResults(memberRepository);

    }

    /**
     * Adds a new training result to the repository.
     * The result is validated before being added to the list.
     * After adding, the results are saved to the file.
     *
     * @param result The training result to add.
     */
    public void addResults(TrainingResults result) {
<<<<<<< HEAD
        Validator.validateTrainingResult(result);
        results.add(result);
        fileHandler.saveTrainingResults(results);
=======
        Validator.validateTrainingResult(result); // Validate the training result
        results.add(result); // Add the result to the in-memory list
        fileHandler.saveTrainingResults(results, trainingResultsFilePath); // Save the updated list to the file
>>>>>>> 544f0889
    }

    /**
     * Retrieves all training results for a specific member.
     * This method returns a list of results for the specified member.
     *
     * @param member The member whose training results to retrieve.
     * @return A list of training results for the specified member.
     */
    public List<TrainingResults> getResultsByMember(Member member) {
        List<TrainingResults> memberResults = new ArrayList<>();
        for (TrainingResults result : results) {
            if (result.getMember().equals(member)) {  // Match results based on the member
                memberResults.add(result);
            }
        }
        return memberResults;  // Return the list of member's results
    }

    /**
     * Adds multiple training results to the repository at once.
     * Each result is validated before being added. After all results are added,
     * the updated list is saved to the file.
     *
     * @param resultsToAdd A list of training results to add to the repository.
     * @throws IllegalArgumentException if the list of results to add is null or empty.
     */
    public void addAllResults(List<TrainingResults> resultsToAdd) {
        if (resultsToAdd == null || resultsToAdd.isEmpty()) {
            throw new IllegalArgumentException("The list of results to add cannot be null or empty.");
        }

        // Validate and add each result to the in-memory list
        for (TrainingResults result : resultsToAdd) {
            Validator.validateTrainingResult(result); // Validate each result
            results.add(result);  // Add the result to the in-memory list
        }

<<<<<<< HEAD
        // Save the updated list to the file
        fileHandler.saveTrainingResults(results);
=======
        // Save the updated results list to the file
        fileHandler.saveTrainingResults(results, trainingResultsFilePath);
>>>>>>> 544f0889
    }

    /**
     * Loads all training results from a file and associates them with members.
     * The results are loaded and then the in-memory list is cleared and populated with the loaded results.
     *
     * @param memberRepository The MemberRepository used to link results with members.
     */
    public void loadResults(MemberRepository memberRepository) {
        results.clear();  // Clear the existing results list
        // Load the results from the file and populate the results list
        results.addAll(fileHandler.loadTrainingResults(trainingResultsFilePath, memberRepository));
    }

    /**
     * Retrieves all training results in the repository.
     * This method returns a copy of the list to prevent external modifications.
     *
     * @return A list of all training results in the repository.
     */
    public List<TrainingResults> getAllResults() {
        return new ArrayList<>(results);  // Return a copy of the results list
    }
}<|MERGE_RESOLUTION|>--- conflicted
+++ resolved
@@ -1,6 +1,7 @@
 package swimclub.repositories;
 
 import swimclub.models.ActivityType;
+import swimclub.models.CompetitionResults;
 import swimclub.models.Member;
 import swimclub.models.TrainingResults;
 import swimclub.utilities.FileHandler;
@@ -14,32 +15,22 @@
  * This class provides methods to add, retrieve, validate, load, and persist training results.
  */
 public class TrainingResultsRepository {
-<<<<<<< HEAD
     private final List<TrainingResults> results;
     private final FileHandler fileHandler;
     private final String trainingResultsFilePath;
     private final MemberRepository memberRepository;
 
+    /**
+     * Constructor to initialize the repository with file handler and file path.
+     * Initializes an empty list of results.
+     *
+     * @param filehandler             The file handler used for saving and loading results.
+     * @param trainingResultsFilePath The file path to load and save training results.
+     */
     public TrainingResultsRepository(FileHandler filehandler, String trainingResultsFilePath, MemberRepository memberRepository) {
         this.memberRepository = memberRepository;
         this.results = new ArrayList<>();
         this.fileHandler = filehandler;
-=======
-    private final List<TrainingResults> results; // List to store all training results
-    private final FileHandler fileHandler; // FileHandler for saving and loading results
-    private final String trainingResultsFilePath; // File path to store and load results
-
-    /**
-     * Constructor to initialize the repository with file handler and file path.
-     * Initializes an empty list of results.
-     *
-     * @param fileHandler           The file handler used for saving and loading results.
-     * @param trainingResultsFilePath The file path to load and save training results.
-     */
-    public TrainingResultsRepository(FileHandler fileHandler, String trainingResultsFilePath) {
-        this.results = new ArrayList<>();  // Initialize the results list
-        this.fileHandler = fileHandler;
->>>>>>> 544f0889
         this.trainingResultsFilePath = trainingResultsFilePath;
     }
     public Member findById(int id){
@@ -86,15 +77,9 @@
      * @param result The training result to add.
      */
     public void addResults(TrainingResults result) {
-<<<<<<< HEAD
         Validator.validateTrainingResult(result);
         results.add(result);
         fileHandler.saveTrainingResults(results);
-=======
-        Validator.validateTrainingResult(result); // Validate the training result
-        results.add(result); // Add the result to the in-memory list
-        fileHandler.saveTrainingResults(results, trainingResultsFilePath); // Save the updated list to the file
->>>>>>> 544f0889
     }
 
     /**
@@ -133,13 +118,8 @@
             results.add(result);  // Add the result to the in-memory list
         }
 
-<<<<<<< HEAD
         // Save the updated list to the file
         fileHandler.saveTrainingResults(results);
-=======
-        // Save the updated results list to the file
-        fileHandler.saveTrainingResults(results, trainingResultsFilePath);
->>>>>>> 544f0889
     }
 
     /**
@@ -163,4 +143,5 @@
     public List<TrainingResults> getAllResults() {
         return new ArrayList<>(results);  // Return a copy of the results list
     }
+
 }